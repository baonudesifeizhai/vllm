--- conflicted
+++ resolved
@@ -109,41 +109,9 @@
         logical_to_physical_map: torch.Tensor | None = None,
         logical_replica_count: torch.Tensor | None = None,
     ) -> torch.Tensor | tuple[torch.Tensor, torch.Tensor]:
-<<<<<<< HEAD
-        if enable_eplb:
-            if self.supports_eplb:
-                assert expert_load_view is not None
-                assert logical_to_physical_map is not None
-                assert logical_replica_count is not None
-            else:
-                raise NotImplementedError(
-                    "EPLB is not supported for "
-                    f"{self.old_quant_method.__class__.__name__}."
-                )
-
-        topk_weights, topk_ids = layer.select_experts(
-            hidden_states=x,
-            router_logits=router_logits,
-            use_grouped_topk=use_grouped_topk,
-            top_k=top_k,
-            renormalize=renormalize,
-            topk_group=topk_group,
-            num_expert_group=num_expert_group,
-            custom_routing_function=custom_routing_function,
-            scoring_func=scoring_func,
-            routed_scaling_factor=routed_scaling_factor,
-            e_score_correction_bias=e_score_correction_bias,
-            indices_type=self.topk_indices_dtype,
-            enable_eplb=enable_eplb,
-            expert_map=expert_map,
-            expert_load_view=expert_load_view,
-            logical_to_physical_map=logical_to_physical_map,
-            logical_replica_count=logical_replica_count,
-=======
         topk_weights, topk_ids, zero_expert_result = layer.select_experts(
             hidden_states=x,
             router_logits=router_logits,
->>>>>>> 3cfa63ad
         )
 
         result = self.fused_experts(
@@ -159,14 +127,10 @@
             expert_map=None if self.disable_expert_map else expert_map,
         )
 
-<<<<<<< HEAD
-        return result
-=======
         if layer.zero_expert_num != 0 and layer.zero_expert_type is not None:
             assert not isinstance(result, tuple), (
                 "Shared + zero experts are mutually exclusive not yet supported"
             )
             return result, zero_expert_result
         else:
-            return result
->>>>>>> 3cfa63ad
+            return result