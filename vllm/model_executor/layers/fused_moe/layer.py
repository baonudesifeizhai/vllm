--- conflicted
+++ resolved
@@ -606,16 +606,12 @@
             )
 
             if not isinstance(
-<<<<<<< HEAD
-                self.quant_method, UnquantizedFusedMoEMethod | ModelOptFp8MoEMethod
-=======
                 self.quant_method,
                 (
                     UnquantizedFusedMoEMethod,
                     ModelOptFp8MoEMethod,
                     ModelOptNvFp4FusedMoE,
                 ),
->>>>>>> eaf81485
             ):
                 raise NotImplementedError(
                     "is_act_and_mul=False is supported only for unquantized "
