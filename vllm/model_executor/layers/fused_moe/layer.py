# SPDX-License-Identifier: Apache-2.0
# SPDX-FileCopyrightText: Copyright contributors to the vLLM project

from collections.abc import Callable, Iterable
from contextlib import nullcontext
from enum import Enum
from functools import partial
from typing import Literal, cast, get_args, overload

import torch
import torch.nn.functional as F
from torch.nn.parameter import UninitializedParameter

import vllm.envs as envs
from vllm._aiter_ops import rocm_aiter_ops
from vllm.config import VllmConfig, get_current_vllm_config
from vllm.config.parallel import ExpertPlacementStrategy
from vllm.distributed import (
    get_dp_group,
    get_ep_group,
    get_pcp_group,
    get_tensor_model_parallel_world_size,
    tensor_model_parallel_all_reduce,
)
from vllm.distributed.eplb.eplb_state import EplbState
from vllm.forward_context import ForwardContext, get_forward_context
from vllm.logger import init_logger
from vllm.model_executor.custom_op import CustomOp
from vllm.model_executor.layers.fused_moe.config import (
    FusedMoEConfig,
    FusedMoEParallelConfig,
    FusedMoEQuantConfig,
    RoutingMethodType,
)
from vllm.model_executor.layers.fused_moe.modular_kernel import (
    FusedMoEPermuteExpertsUnpermute,
    FusedMoEPrepareAndFinalize,
)
from vllm.model_executor.layers.fused_moe.rocm_aiter_fused_moe import (
    init_aiter_topK_meta_data,
)
from vllm.model_executor.layers.fused_moe.routing_simulator import RoutingSimulator
from vllm.model_executor.layers.quantization.base_config import (
    QuantizationConfig,
)
from vllm.model_executor.layers.quantization.utils.flashinfer_utils import (
    is_flashinfer_supporting_global_sf,
)
from vllm.platforms import current_platform
from vllm.utils.math_utils import cdiv, round_up
from vllm.utils.torch_utils import (
    aux_stream,
    current_stream,
    direct_register_custom_op,
)
from vllm.v1.worker.ubatching import dbo_current_ubatch_id

if current_platform.is_cuda_alike():
    from .fused_moe import eplb_map_to_physical_and_record, fused_experts
else:
    fused_experts = None  # type: ignore
    FusedMoEPermuteExpertsUnpermute = object  # type: ignore
    FusedMoEPrepareAndFinalize = object  # type: ignore

    def _eplb_map_to_physical_and_record(
        topk_ids: torch.Tensor,
        expert_load_view: torch.Tensor,
        logical_to_physical_map: torch.Tensor,
        logical_replica_count: torch.Tensor,
    ) -> torch.Tensor:
        # CPU fallback: no EPLB so just return as is
        return topk_ids

    eplb_map_to_physical_and_record = _eplb_map_to_physical_and_record
from vllm.model_executor.layers.fused_moe.fused_moe import grouped_topk
from vllm.model_executor.layers.fused_moe.rocm_aiter_fused_moe import (  # noqa: E501
    rocm_aiter_grouped_topk,
)

if current_platform.is_tpu():
    from .moe_pallas import fused_moe as fused_moe_pallas
else:
    fused_moe_pallas = None  # type: ignore

from vllm.model_executor.layers.fused_moe.fused_moe_method_base import (
    FusedMoEMethodBase,
)
from vllm.model_executor.layers.fused_moe.fused_moe_modular_method import (
    FusedMoEModularMethod,
)
from vllm.model_executor.layers.fused_moe.unquantized_fused_moe_method import (
    UnquantizedFusedMoEMethod,
)

logger = init_logger(__name__)


class FusedMoeWeightScaleSupported(Enum):
    TENSOR = "tensor"
    CHANNEL = "channel"
    GROUP = "group"
    BLOCK = "block"


def determine_expert_map(
    ep_size: int,
    ep_rank: int,
    global_num_experts: int,
    expert_placement_strategy: ExpertPlacementStrategy = "linear",
    num_fused_shared_experts: int = 0,
    return_expert_mask: bool = False,
) -> tuple[int, torch.Tensor | None, torch.Tensor | None]:
    """
    Calculates how many experts should be assigned to each rank for EP and
    creates a mapping from global to local expert index. Experts are
    distributed evenly across ranks. Any remaining are assigned to the
    last rank.

    Args:
        ep_size: The size of the expert parallel group
        ep_rank: The rank of the current process in the expert parallel
            group
        global_num_experts: The total number of experts in the model.
        expert_placement_strategy: The expert placement strategy.

    Returns:
        tuple[int, Optional[torch.Tensor]]: A tuple containing:
            - local_num_experts (int): The number of experts assigned
                to the current rank.
            - expert_map (Optional[torch.Tensor]): A tensor of shape
                (global_num_experts,) mapping from global to local index.
                Contains -1 for experts not assigned to the current rank.
                Returns None if ep_size is 1.
            - expert_mask (Optional[torch.Tensor]): A tensor of shape
                (global_num_experts + num_fused_shared_experts + 1,)
                containing 1 for experts assigned to the current rank
                and 0 for sentinel.
                Returns None if ep_size is 1.
                Used only when AITER MOE is enabled.
    """
    assert ep_size > 0
    if ep_size == 1:
        return (global_num_experts, None, None)

    # Distribute experts as evenly as possible to each rank.
    base_experts = global_num_experts // ep_size
    remainder = global_num_experts % ep_size
    local_num_experts = base_experts + 1 if ep_rank < remainder else base_experts

    # Create a tensor of size num_experts filled with -1
    expert_map = torch.full((global_num_experts,), -1, dtype=torch.int32)
    # Create an expert map for the local experts
    if expert_placement_strategy == "linear":
        start_idx = ep_rank * base_experts + min(ep_rank, remainder)
        expert_map[start_idx : start_idx + local_num_experts] = torch.arange(
            0, local_num_experts, dtype=torch.int32
        )
    elif expert_placement_strategy == "round_robin":
        local_log_experts = torch.arange(
            ep_rank, global_num_experts, ep_size, dtype=torch.int32
        )

        expert_map[local_log_experts] = torch.arange(
            0, local_num_experts, dtype=torch.int32
        )
    else:
        raise ValueError(
            "Unsupported expert placement strategy "
            f"'{expert_placement_strategy}', expected one of "
            f"{get_args(ExpertPlacementStrategy)}"
        )

    expert_mask = None
    if return_expert_mask:
        expert_mask = torch.ones(
            (global_num_experts + num_fused_shared_experts + 1,), dtype=torch.int32
        )
        expert_mask[-1] = 0
        expert_mask[:global_num_experts] = expert_map > -1
        expert_map = torch.cat(
            (
                expert_map,
                torch.tensor(
                    [local_num_experts + i for i in range(num_fused_shared_experts)],
                    dtype=torch.int32,
                ),
            ),
            dim=0,
        )

    return (local_num_experts, expert_map, expert_mask)


def determine_expert_placement_strategy(
    expert_placement_strategy: ExpertPlacementStrategy,
    moe_parallel_config: FusedMoEParallelConfig,
    num_expert_group: int | None,
    num_redundant_experts: int,
    enable_eplb: bool,
) -> ExpertPlacementStrategy:
    if expert_placement_strategy == "round_robin":
        round_robin_supported = (
            (num_expert_group is not None and num_expert_group > 1)
            and num_redundant_experts == 0
            and not enable_eplb
        )

        if not round_robin_supported:
            logger.warning(
                "Round-robin expert placement is only supported for "
                "models with multiple expert groups and no redundant "
                "experts. Falling back to linear expert placement."
            )
            return "linear"
        if (
            moe_parallel_config.use_all2all_kernels
            and not moe_parallel_config.use_deepep_ll_kernels
        ):
            logger.warning(
                "Round-robin expert placement currently only supports "
                "the DeepEP low-latency backend, but '%s' was configured. "
                "Falling back to linear expert placement.",
                moe_parallel_config.all2all_backend,
            )
            return "linear"

    return expert_placement_strategy


def get_compressed_expert_map(expert_map: torch.Tensor) -> str:
    """
    Compresses the expert map by removing any -1 entries.

    Args:
        expert_map (torch.Tensor): A tensor of shape (global_num_experts,)
            mapping from global to local index. Contains -1 for experts not
            assigned to the current rank.

    Returns:
        str: A string mapping from local to global index.
            Using str to support hashing for logging once only.
    """
    global_indices = torch.where(expert_map != -1)[0]
    local_indices = expert_map[global_indices]
    return ", ".join(
        f"{local_index.item()}->{global_index.item()}"
        for local_index, global_index in zip(local_indices, global_indices)
    )


def maybe_roundup_hidden_size(
    hidden_size: int,
    act_dtype: torch.dtype,
    quant_config: QuantizationConfig | None,
    moe_parallel_config: FusedMoEParallelConfig,
    is_lora_enabled: bool,
) -> int:
    """
    Given layer hidden size and MoE configurations, round up hidden_size
    if necessary.

    Args:
        hidden_size: Layer hidden-size
        act_dtype: Data type of the layer activations.
        quant_config: Fused MoE quantization configuration.
        moe_parallel_config: Fused MoE parallelization strategy configuration.
        is_lora_enabled: True if the engine is enabled with LoRA. This
            is used in the case of mxfp4 quantization in selecting the
            MxFP4Backend.

    Return:
        Rounded up hidden_size if rounding up is required based on the configs.
        Original hidden size otherwise.
    """
    from vllm.model_executor.layers.fused_moe.all2all_utils import (
        maybe_roundup_layer_hidden_size,
    )

    hidden_size = maybe_roundup_layer_hidden_size(
        hidden_size, act_dtype, moe_parallel_config
    )

    # we are padding globally so EP buffer allocation works
    if quant_config and quant_config.get_name() == "mxfp4":
        from vllm.model_executor.layers.quantization.mxfp4 import (
            Mxfp4Backend,
            get_mxfp4_backend,
        )

        current_mxfp4_backend = get_mxfp4_backend(is_lora_enabled)
        if (
            current_mxfp4_backend == Mxfp4Backend.SM90_FI_MXFP4_BF16
            or current_mxfp4_backend == Mxfp4Backend.SM100_FI_MXFP4_MXFP8_CUTLASS
        ):
            hidden_size = round_up(hidden_size, 128)
        elif (
            current_platform.is_rocm()
            or current_mxfp4_backend == Mxfp4Backend.SM100_FI_MXFP4_MXFP8_TRTLLM
            or current_mxfp4_backend == Mxfp4Backend.SM100_FI_MXFP4_BF16
        ):
            hidden_size = round_up(hidden_size, 256)

    return hidden_size


@CustomOp.register("fused_moe")
class FusedMoE(CustomOp):
    """FusedMoE layer for MoE models.

    This layer contains both MergedColumnParallel weights (gate_up_proj /
    w13) and RowParallelLinear weights (down_proj/ w2).

    Note: Mixtral uses w1, w2, and w3 for gate, up, and down_proj. We
    copy that naming convention here and handle any remapping in the
    load_weights function in each model implementation.

    Args:
        num_experts: Number of experts in the model
        top_k: Number of experts selected for each token
        hidden_size: Input hidden state size of the transformer
        intermediate_size: Intermediate size of the experts
        params_dtype: Data type for the parameters.
        reduce_results: Whether to all_reduce on the output of the layer
        renormalize: Whether to renormalize the logits in the fused_moe kernel
        quant_config: Quantization configure.
        enable_eplb: Whether to enable expert parallelism load balancer.
    """

    def __init__(
        self,
        num_experts: int,  # Global number of experts
        top_k: int,
        hidden_size: int,
        intermediate_size: int,
        params_dtype: torch.dtype | None = None,
        reduce_results: bool = False,
        renormalize: bool = True,
        use_grouped_topk: bool = False,
        num_expert_group: int | None = None,
        topk_group: int | None = None,
        quant_config: QuantizationConfig | None = None,
        tp_size: int | None = None,
        ep_size: int | None = None,
        dp_size: int | None = None,
        pcp_size: int | None = None,
        prefix: str = "",
        custom_routing_function: Callable | None = None,
        scoring_func: str = "softmax",
        routed_scaling_factor: float = 1.0,
        e_score_correction_bias: torch.Tensor | None = None,
        apply_router_weight_on_input: bool = False,
        activation: str = "silu",
        is_act_and_mul: bool = True,
        enable_eplb: bool = False,
        num_redundant_experts: int = 0,
        has_bias: bool = False,
        is_sequence_parallel=False,
        expert_mapping: list[tuple[str, str, int, str]] | None = None,
        n_shared_experts: int | None = None,
        routing_method_type: int | None = None,
    ):
        super().__init__()

        # Allow disabling of the separate shared experts stream for
        # debug purposes.
        # TODO: Remove this after more extensive testings with TP/DP
        # and other execution modes
        if envs.VLLM_DISABLE_SHARED_EXPERTS_STREAM:
            logger.info_once("Disabling MoE shared_experts cuda stream")
            self.shared_experts_stream = None
        else:
            # TODO(rob): enable shared expert overlap with non-cuda-alike.
            # aux_stream() returns None on non-cuda-alike platforms.
            self.shared_experts_stream = aux_stream()
            if self.shared_experts_stream is not None:
                logger.info_once("Enabled separate cuda stream for MoE shared_experts")

        if params_dtype is None:
            params_dtype = torch.get_default_dtype()
        self.params_dtype = params_dtype

        vllm_config = get_current_vllm_config()
        self.vllm_config = vllm_config

        # FIXME (varun): We should have a better way of inferring the activation
        # datatype. This works for now as the tensor datatype entering the MoE
        # operation is typically unquantized (i.e. float16/bfloat16).
        if vllm_config.model_config is not None:
            moe_in_dtype = vllm_config.model_config.dtype
        else:
            # TODO (bnell): This is a hack to get test_mixtral_moe to work
            # since model_config is not set in the pytest test.
            moe_in_dtype = params_dtype

        tp_size_ = (
            tp_size if tp_size is not None else get_tensor_model_parallel_world_size()
        )
        dp_size_ = dp_size if dp_size is not None else get_dp_group().world_size
        pcp_size_ = pcp_size if pcp_size is not None else get_pcp_group().world_size

        self.is_sequence_parallel = is_sequence_parallel
        self.sp_size = tp_size_ if is_sequence_parallel else 1

        self.moe_parallel_config: FusedMoEParallelConfig = FusedMoEParallelConfig.make(
            tp_size_=tp_size_,
            pcp_size_=pcp_size_,
            dp_size_=dp_size_,
            vllm_parallel_config=vllm_config.parallel_config,
        )

        self.global_num_experts = num_experts + num_redundant_experts
        self.logical_num_experts = num_experts

        # Expert mapping used in self.load_weights
        self.expert_mapping = expert_mapping

        # Round up hidden size if needed.
        hidden_size = maybe_roundup_hidden_size(
            hidden_size,
            moe_in_dtype,
            quant_config,
            self.moe_parallel_config,
            is_lora_enabled=self.vllm_config.lora_config is not None,
        )

        # For smuggling this layer into the fused moe custom op
        compilation_config = vllm_config.compilation_config
        if prefix in compilation_config.static_forward_context:
            raise ValueError("Duplicate layer name: {}".format(prefix))
        compilation_config.static_forward_context[prefix] = self
        self.layer_name = prefix

        self.enable_eplb = enable_eplb
        self.expert_load_view: torch.Tensor | None = None
        self.logical_to_physical_map: torch.Tensor | None = None
        self.logical_replica_count: torch.Tensor | None = None
        self.expert_placement_strategy: ExpertPlacementStrategy = (
            vllm_config.parallel_config.expert_placement_strategy
        )

        # ROCm aiter shared experts fusion
        self.rocm_aiter_fmoe_enabled = rocm_aiter_ops.is_fused_moe_enabled()
        self.aiter_fmoe_shared_expert_enabled = (
            rocm_aiter_ops.is_fusion_moe_shared_experts_enabled()
        )

        self.num_fused_shared_experts = (
            n_shared_experts
            if n_shared_experts is not None and self.aiter_fmoe_shared_expert_enabled
            else 0
        )
        if (
            not self.aiter_fmoe_shared_expert_enabled
            and self.num_fused_shared_experts != 0
        ):
            raise ValueError(
                "n_shared_experts is only supported on ROCm aiter when "
                "VLLM_ROCM_USE_AITER_FUSION_SHARED_EXPERTS is enabled"
            )

        # Determine expert maps
        if self.use_ep:
            if self.enable_eplb:
                assert self.global_num_experts % self.ep_size == 0, (
                    "EPLB currently only supports even distribution of "
                    "experts across ranks."
                )
            else:
                assert num_redundant_experts == 0, (
                    "Redundant experts are only supported with EPLB."
                )

            self.expert_placement_strategy = determine_expert_placement_strategy(
                expert_placement_strategy=self.expert_placement_strategy,
                moe_parallel_config=self.moe_parallel_config,
                num_expert_group=num_expert_group,
                num_redundant_experts=num_redundant_experts,
                enable_eplb=self.enable_eplb,
            )

            self.expert_map: torch.Tensor | None
            local_num_experts, expert_map, expert_mask = determine_expert_map(
                ep_size=self.ep_size,
                ep_rank=self.ep_rank,
                global_num_experts=self.global_num_experts,
                expert_placement_strategy=self.expert_placement_strategy,
                num_fused_shared_experts=self.num_fused_shared_experts,
                return_expert_mask=self.rocm_aiter_fmoe_enabled,
            )
            self.local_num_experts = local_num_experts
            self.register_buffer("expert_map", expert_map)
            self.register_buffer("expert_mask", expert_mask)
            self._maybe_init_expert_routing_tables()
            logger.info_once(
                "[EP Rank %s/%s] Expert parallelism is enabled. Expert "
                "placement strategy: %s. Local/global"
                " number of experts: %s/%s. Experts local to global index map:"
                " %s.",
                self.ep_rank,
                self.ep_size,
                self.expert_placement_strategy,
                self.local_num_experts,
                self.global_num_experts,
                get_compressed_expert_map(self.expert_map),
            )
        else:
            self.local_num_experts, self.expert_map, self.expert_mask = (
                self.global_num_experts,
                None,
                None,
            )

        self.top_k = top_k

        self._init_aiter_shared_experts_topK_buffer(
            vllm_config=vllm_config, dp_size=dp_size_
        )

        assert intermediate_size % self.tp_size == 0
        self.hidden_size = hidden_size
        self.intermediate_size_per_partition = intermediate_size // self.tp_size
        self.reduce_results = reduce_results
        self.renormalize = renormalize
        self.use_grouped_topk = use_grouped_topk
        if self.use_grouped_topk:
            assert num_expert_group is not None and topk_group is not None
        self.num_expert_group = num_expert_group
        self.topk_group = topk_group
        self.custom_routing_function = custom_routing_function
        self.scoring_func = scoring_func
        self.routed_scaling_factor = routed_scaling_factor
        self.e_score_correction_bias = e_score_correction_bias
        self.apply_router_weight_on_input = apply_router_weight_on_input
        self.activation = activation

        if self.scoring_func != "softmax" and not self.use_grouped_topk:
            raise ValueError(
                "Only softmax scoring function is supported for non-grouped topk."
            )

        # ToDo: Better logic to determine the routing method type
        if routing_method_type is not None:
            self.routing_method_type = routing_method_type
        else:
            if scoring_func == "sigmoid":
                if self.use_grouped_topk:
                    self.routing_method_type = RoutingMethodType.DeepSeekV3
                elif self.top_k == 1:
                    self.routing_method_type = RoutingMethodType.Llama4
            elif self.scoring_func == "softmax":
                self.routing_method_type = (
                    RoutingMethodType.Renormalize
                    if not self.renormalize
                    else RoutingMethodType.RenormalizeNaive
                )
            else:
                self.routing_method_type = RoutingMethodType.TopK

        self.moe_config: FusedMoEConfig = FusedMoEConfig(
            num_experts=self.global_num_experts,
            experts_per_token=top_k,
            hidden_dim=hidden_size,
            num_local_experts=self.local_num_experts,
            moe_parallel_config=self.moe_parallel_config,
            in_dtype=moe_in_dtype,
            max_num_tokens=envs.VLLM_MOE_DP_CHUNK_SIZE,
            has_bias=has_bias,
            is_act_and_mul=is_act_and_mul,
            is_lora_enabled=vllm_config.lora_config is not None,
        )
        self.moe_config_use_flashinfer_cutlass_kernels = (
            self.moe_config.use_flashinfer_cutlass_kernels
        )

        self.quant_config = quant_config

        def _get_quant_method() -> FusedMoEMethodBase:
            """
            Helper method to ensure self.quant_method is never None and
            of the proper type.
            """
            quant_method = None
            if self.quant_config is not None:
                quant_method = self.quant_config.get_quant_method(self, prefix)
            if quant_method is None:
                quant_method = UnquantizedFusedMoEMethod(self.moe_config)
            assert isinstance(quant_method, FusedMoEMethodBase)
            return quant_method

        # Note: get_quant_method will look at the layer's local_num_experts
        # for heuristic purposes, so it must be initialized first.
        self.quant_method: FusedMoEMethodBase = _get_quant_method()

        if not self.moe_config.is_act_and_mul:
            # Avoid circular import
            from vllm.model_executor.layers.quantization.modelopt import (
                ModelOptFp8MoEMethod,
            )

            if not isinstance(
                self.quant_method,
                UnquantizedFusedMoEMethod | ModelOptFp8MoEMethod,
            ):
                raise NotImplementedError(
                    "is_act_and_mul=False is supported only for unquantized "
                    "and ModelOpt FP8 moe for now"
                )
            if not current_platform.is_cuda():
                raise NotImplementedError(
                    "is_act_and_mul=False is supported only for CUDA for now"
                )

        if self.enable_eplb and not self.quant_method.supports_eplb:
            # TODO: Add support for additional quantization methods.
            # The implementation for other quantization methods does not
            # contain essential differences, but the current quant API
            # design causes duplicated work when extending to new
            # quantization methods, so I'm leaving it for now.
            # If you plan to add support for more quantization methods,
            # please refer to the implementation in `Fp8MoEMethod`.
            raise NotImplementedError(
                f"EPLB is not supported {self.quant_method.__class__.__name__}. "
                "EPLB is only supported for FP8 quantization for now."
            )

        moe_quant_params = {
            "num_experts": self.local_num_experts,
            "hidden_size": hidden_size,
            "intermediate_size_per_partition": self.intermediate_size_per_partition,
            "params_dtype": params_dtype,
            "weight_loader": self.weight_loader,
            "global_num_experts": self.global_num_experts,
        }
        # need full intermediate size pre-sharding for WNA16 act order
        if self.quant_method.__class__.__name__ in (
            "GPTQMarlinMoEMethod",
            "CompressedTensorsWNA16MarlinMoEMethod",
            "CompressedTensorsWNA16MoEMethod",
        ):
            moe_quant_params["intermediate_size_full"] = intermediate_size

        self.quant_method.create_weights(layer=self, **moe_quant_params)

        # Chunked all2all staging tensor
        self.batched_hidden_states: torch.Tensor | None = None
        self.batched_router_logits: torch.Tensor | None = None

    # Note: maybe_init_modular_kernel should only be called by
    # prepare_communication_buffer_for_model.
    # This is called after all weight loading and post-processing, so it
    # should be safe to swap out the quant_method.
    def maybe_init_modular_kernel(self) -> None:
        self.ensure_moe_quant_config_init()
        # routing_tables only needed for round-robin expert placement with
        # DeepEP all2all backend.
        routing_tables = self._maybe_init_expert_routing_tables()
        prepare_finalize = self.quant_method.maybe_make_prepare_finalize(
            routing_tables=routing_tables
        )
        if prepare_finalize is not None:
            logger.debug(
                "%s for %s(%s)", prepare_finalize.__class__.__name__, self, id(self)
            )
            self.quant_method = FusedMoEModularMethod.make(
                self, self.quant_method, prepare_finalize, self.shared_experts
            )

    @property
    def shared_experts(self) -> torch.nn.Module | None:
        return None

    @property
    def gate(self) -> torch.nn.Module | None:
        return None

    @property
    def tp_size(self):
        return self.moe_parallel_config.tp_size

    @property
    def dp_size(self):
        return self.moe_parallel_config.dp_size

    @property
    def pcp_size(self):
        return self.moe_parallel_config.pcp_size

    @property
    def ep_size(self):
        return self.moe_parallel_config.ep_size

    @property
    def tp_rank(self):
        return self.moe_parallel_config.tp_rank

    @property
    def dp_rank(self):
        return self.moe_parallel_config.dp_rank

    @property
    def pcp_rank(self):
        return self.moe_parallel_config.pcp_rank

    @property
    def ep_rank(self):
        return self.moe_parallel_config.ep_rank

    @property
    def use_ep(self):
        return self.moe_parallel_config.use_ep

    @property
    def use_pplx_kernels(self):
        return self.moe_parallel_config.use_pplx_kernels

    @property
    def use_deepep_ht_kernels(self):
        return self.moe_parallel_config.use_deepep_ht_kernels

    @property
    def use_deepep_ll_kernels(self):
        return self.moe_parallel_config.use_deepep_ll_kernels

    @property
    def use_flashinfer_cutlass_kernels(self):
        return (
            self.moe_quant_config is not None
            and self.moe_quant_config.quant_dtype == "nvfp4"
            and self.moe_config_use_flashinfer_cutlass_kernels
        )

    @property
    def use_marlin_kernels(self):
        return getattr(self.quant_method, "use_marlin", False)

    @property
    def use_dp_chunking(self) -> bool:
        return (
            self.moe_parallel_config.use_pplx_kernels
            or self.moe_parallel_config.use_deepep_ll_kernels
            or (self.dp_size > 1 and self.use_flashinfer_cutlass_kernels)
        )

    @property
    def is_internal_router(self) -> bool:
        # By default, router/gate is called before FusedMoE forward pass
        return False

    def _maybe_init_expert_routing_tables(
        self,
    ) -> tuple[torch.Tensor, torch.Tensor, torch.Tensor] | None:
        # Currently routing_tables only needed for round-robin expert placement
        # with DeepEP-ll all2all backend.
        if (
            self.expert_placement_strategy != "round_robin"
            or not self.use_deepep_ll_kernels
        ):
            return None

        if hasattr(self, "expert_global_to_physical"):
            return cast(
                tuple[torch.Tensor, torch.Tensor, torch.Tensor],
                (
                    self.expert_global_to_physical,
                    self.expert_physical_to_global,
                    self.expert_local_to_global,
                ),
            )

        if self.expert_map is None:
            return None

        routing_tables = self.ensure_round_robin_expert_routing_tables(
            global_num_experts=self.global_num_experts,
            ep_size=self.ep_size,
            ep_rank=self.ep_rank,
            local_num_experts=self.local_num_experts,
            device=self.expert_map.device,
        )

        global_to_physical, physical_to_global, local_global = routing_tables
        self.register_buffer("expert_global_to_physical", global_to_physical)
        self.register_buffer("expert_physical_to_global", physical_to_global)
        self.register_buffer("expert_local_to_global", local_global)

        return routing_tables

    @staticmethod
    def ensure_round_robin_expert_routing_tables(
        global_num_experts: int,
        ep_size: int,
        ep_rank: int,
        local_num_experts: int,
        device: torch.device | None = None,
    ) -> tuple[torch.Tensor, torch.Tensor, torch.Tensor]:
        device_kwargs = {"device": device} if device is not None else {}
        global_indices = torch.arange(
            global_num_experts, dtype=torch.long, **device_kwargs
        )
        owner = torch.remainder(global_indices, ep_size)
        local_index = torch.div(global_indices, ep_size, rounding_mode="floor")
        base = global_num_experts // ep_size
        remainder = global_num_experts % ep_size
        physical_offset = owner * base
        if remainder > 0:
            remainder_tensor = torch.tensor(
                remainder, dtype=torch.long, **device_kwargs
            )
            physical_offset = physical_offset + torch.minimum(owner, remainder_tensor)

        global_to_physical = physical_offset + local_index
        physical_to_global = torch.empty_like(global_to_physical)
        physical_to_global[global_to_physical] = global_indices

        local_global = torch.arange(
            ep_rank,
            global_num_experts,
            ep_size,
            dtype=torch.long,
            **device_kwargs,
        )
        if local_global.numel() != local_num_experts:
            local_global = local_global[:local_num_experts]

        return (global_to_physical, physical_to_global, local_global)

    def update_expert_map(self):
        # ep_size and ep_rank should already be updated
        assert self.expert_map is not None
        with self.expert_map.device:
            local_num_experts, expert_map, expert_mask = determine_expert_map(
                ep_size=self.ep_size,
                ep_rank=self.ep_rank,
                global_num_experts=self.global_num_experts,
                expert_placement_strategy=self.expert_placement_strategy,
                num_fused_shared_experts=self.num_fused_shared_experts,
                return_expert_mask=self.rocm_aiter_fmoe_enabled,
            )
            self.local_num_experts = local_num_experts
            self.register_buffer("expert_map", expert_map)
            self.register_buffer("expert_mask", expert_mask)
            self._maybe_init_expert_routing_tables()
            if self.aiter_fmoe_shared_expert_enabled:
                self._init_aiter_shared_experts_topK_buffer(
                    vllm_config=get_current_vllm_config(),
                    dp_size=get_dp_group().world_size,
                )

    def _maybe_setup_shared_experts_stream(
        self,
        hidden_states: torch.Tensor,
        has_separate_shared_experts: bool,
        use_chunked_impl: bool,
    ) -> tuple[bool, torch.Tensor | None]:
        use_shared_experts_stream = (
            has_separate_shared_experts
            and not use_chunked_impl
            and self.shared_experts_stream is not None
            and (
                hidden_states.shape[0]
                <= envs.VLLM_SHARED_EXPERTS_STREAM_TOKEN_THRESHOLD
            )
        )

        hidden_states_clone: torch.Tensor | None = None
        if use_shared_experts_stream:
            assert self.shared_experts_stream is not None

            # Clone BEFORE switching streams to avoid race condition
            # where routed_expert kernel may mutate hidden_states.
            hidden_states_clone = hidden_states.clone()

            # Record that the clone will be used by shared_experts_stream
            # to avoid gc issue from deallocation of hidden_states_clone
            # For more details: https://docs.pytorch.org/docs/stable/generated/torch.Tensor.record_stream.html # noqa: E501
            # NOTE: We dont need shared_output.record_stream(current_stream())
            # because we synch the streams before using shared_output.
            hidden_states_clone.record_stream(self.shared_experts_stream)

            # Mark sync start point for the separate shared experts
            # stream here since we want to run in parallel with the
            # router/gate (next op below)
            assert self.shared_experts_stream is not None
            self.shared_experts_stream.wait_stream(current_stream())

        return use_shared_experts_stream, hidden_states_clone

    def _load_per_tensor_weight_scale(
        self,
        shard_id: str,
        param: torch.nn.Parameter,
        loaded_weight: torch.Tensor,
        expert_id: int,
    ):
        param_data = param.data
        # for per tensor weight quantization
        if shard_id in ("w1", "w3"):
            # We have to keep the weight scales of w1 and w3 because
            # we need to re-quantize w1/w3 weights after weight loading.
            idx = 0 if shard_id == "w1" else 1
            param_data[expert_id][idx] = loaded_weight
        # If we are in the row parallel case (down_proj)
        elif shard_id == "w2":
            param_data[expert_id] = loaded_weight

    def _load_combined_w13_weight_scale(
        self,
        shard_dim: int,
        loaded_weight: torch.Tensor,
        param: torch.Tensor,
        tp_rank: int,
    ):
        """
        Load w13 weight scales assuming that w1 weight scales and w3 weight
        scales are stored in the same loaded_weight tensor.
        """
        shard_size = param.shape[shard_dim]
        loaded_weight = loaded_weight.narrow(
            shard_dim, shard_size * tp_rank, shard_size
        )
        param.copy_(loaded_weight)

    def _load_model_weight_or_group_weight_scale(
        self,
        shard_dim: int,
        expert_data: torch.Tensor,
        shard_id: str,
        loaded_weight: torch.Tensor,
        tp_rank: int,
        load_full_w2: bool = False,
    ):
        """
        Load grouped weight scales for group quantization or model weights
            :param shard_dim: dimension to shard
            :param expert_data: parameter for a particular expert
            :param shard_id: either w1, w2, or w3
            :param loaded_weight: checkpoint weight to load into the param
            :param tp_rank: tensor parallel rank
            :param load_full_w2: whether or not the w2 loaded should be sharded.
        """
        if shard_id == "w2":
            # In the case where we have actorder/g_idx, we do not partition the
            # w2 scales, as indicated by `load_full` argument, for all tp cases
            self._load_w2(
                shard_dim=shard_dim,
                loaded_weight=loaded_weight,
                expert_data=expert_data,
                tp_rank=tp_rank,
                load_full=load_full_w2,
            )
        elif shard_id in ("w1", "w3"):
            self._load_w13(
                shard_id=shard_id,
                shard_dim=shard_dim,
                loaded_weight=loaded_weight,
                expert_data=expert_data,
                tp_rank=tp_rank,
            )

    def _load_per_channel_weight_scale(
        self,
        expert_data: torch.Tensor,
        shard_dim: int,
        shard_id: str,
        loaded_weight: torch.Tensor,
        tp_rank: int,
    ):
        # for per channel weight quantization
        if shard_id == "w2":
            expert_data.copy_(loaded_weight)
        elif shard_id in ("w1", "w3"):
            self._load_w13(
                shard_id=shard_id,
                shard_dim=shard_dim,
                loaded_weight=loaded_weight,
                expert_data=expert_data,
                tp_rank=tp_rank,
            )

    def _load_w13(
        self,
        expert_data: torch.Tensor,
        shard_dim: int,
        shard_id: str,
        loaded_weight: torch.Tensor,
        tp_rank: int,
        load_full: bool = False,
    ):
        # Index the loaded weight for tp sharding.
        # gate_up_proj: "MergedColumnParallel", so tp sharding on output_dim
        if self.moe_config.is_act_and_mul:
            shard_size = expert_data.shape[shard_dim] // 2
        else:
            shard_size = expert_data.shape[shard_dim]
        if not load_full:
            loaded_weight = loaded_weight.narrow(
                shard_dim, shard_size * tp_rank, shard_size
            )
        # Narrow parameter and load.
        # w1, gate_proj: Load into first logical weight of w13.
        if shard_id == "w1":
            expert_data = expert_data.narrow(shard_dim, 0, shard_size)
        # w3, up_proj: Load into second logical weight of w13.
        else:
            assert shard_id == "w3"
            expert_data = expert_data.narrow(shard_dim, shard_size, shard_size)
        expert_data.copy_(loaded_weight)

    def _load_w2(
        self,
        expert_data: torch.Tensor,
        shard_dim: int,
        loaded_weight: torch.Tensor,
        tp_rank: int,
        load_full: bool = False,
    ):
        # Index the loaded weight for tp sharding.
        # down_proj: "RowParallel" so tp sharding on input_dim
        # Narrow parameter and load.
        shard_size = expert_data.shape[shard_dim]
        if not load_full:
            loaded_weight = loaded_weight.narrow(
                shard_dim, shard_size * tp_rank, shard_size
            )
        # w2, down_proj: Load into only logical weight of w2.
        expert_data.copy_(loaded_weight)

    def _load_single_value(
        self, param: torch.nn.Parameter, loaded_weight: torch.Tensor, expert_id: int
    ):
        param_data = param.data

        # Input scales can be loaded directly and should be equal.
        param_data[expert_id] = loaded_weight

    def _load_g_idx(
        self,
        shard_id: str,
        expert_data: torch.Tensor,
        shard_dim: int,
        loaded_weight: torch.Tensor,
        tp_rank: int,
    ):
        if shard_id == "w2":
            self._load_w2(
                shard_dim=shard_dim,
                loaded_weight=loaded_weight,
                expert_data=expert_data,
                tp_rank=tp_rank,
            )
        else:
            assert shard_id in ("w1", "w3")
            expert_data.copy_(loaded_weight)

    def _map_global_expert_id_to_local_expert_id(self, expert_id: int) -> int:
        if self.expert_map is None:
            return expert_id
        return self.expert_map[expert_id].item()

    def _init_aiter_shared_experts_topK_buffer(
        self, vllm_config: VllmConfig, dp_size: int
    ):
        if self.num_fused_shared_experts > 0:
            init_aiter_topK_meta_data(
                n_routed_experts=self.global_num_experts,
                n_shared_experts=self.num_fused_shared_experts,
                top_k=self.top_k,
                tp_rank=self.ep_rank if self.use_ep else self.tp_rank,
                tp_size=self.ep_size if self.use_ep else self.tp_size,
                shared_experts_score=1.0,
                max_num_tokens=vllm_config.scheduler_config.max_num_batched_tokens
                * dp_size,
                is_EP=self.use_ep,
            )
        self.local_num_experts += self.num_fused_shared_experts

    @overload
    def weight_loader(
        self,
        param: torch.nn.Parameter,
        loaded_weight: torch.Tensor,
        weight_name: str,
        shard_id: str,
        expert_id: int,
        return_success: Literal[False],
    ) -> None: ...

    @overload
    def weight_loader(
        self,
        param: torch.nn.Parameter,
        loaded_weight: torch.Tensor,
        weight_name: str,
        shard_id: str,
        expert_id: int,
        return_success: Literal[True],
    ) -> bool: ...

    def weight_loader(
        self,
        param: torch.nn.Parameter,
        loaded_weight: torch.Tensor,
        weight_name: str,
        shard_id: str,
        expert_id: int,
        return_success: bool = False,
    ) -> bool | None:
        if self.quant_config and self.quant_config.get_name() == "mxfp4":
            # (FIXME) for gpt-oss all experts are combined
            if "bias" in weight_name:
                dim1 = loaded_weight.shape[1]
                param.data[:, :dim1].copy_(loaded_weight)
            else:
                dim1 = loaded_weight.shape[1]
                dim2 = loaded_weight.shape[2]
                param.data[:, :dim1, :dim2].copy_(loaded_weight)
            return True if return_success else None

        quant_method_name = self.quant_method.__class__.__name__
        global_expert_id = expert_id
        expert_id = self._map_global_expert_id_to_local_expert_id(global_expert_id)

        allow_flashinfer = getattr(self.quant_method, "allow_flashinfer", False)
        moe_backend = getattr(self.quant_method, "flashinfer_moe_backend", None)

        use_global_sf = (
            allow_flashinfer
            and is_flashinfer_supporting_global_sf(moe_backend)
            and "input_scale" in weight_name
            and quant_method_name == "ModelOptNvFp4FusedMoE"
        )

        if expert_id == -1 and not use_global_sf:
            # Failed to load this param since it's not local to this rank
            return False if return_success else None
        # Hereafter, `expert_id` is local physical id

        # compressed-tensors checkpoints with packed weights are stored flipped
        # TODO (mgoin): check self.quant_method.quant_config.quant_format
        # against known CompressionFormat enum values that have this quality
        if self.quant_method.__class__.__name__ in (
            "CompressedTensorsWNA16MarlinMoEMethod",
            "CompressedTensorsWNA16MoEMethod",
        ):
            loaded_weight = loaded_weight.t().contiguous()

        if shard_id not in ("w1", "w2", "w3"):
            raise ValueError(f"shard_id must be ['w1','w2','w3'] but got {shard_id}.")

        # Fetch the dim to shard the parameter/loaded weight
        # based on the shard id. This will be whatever
        # dimension intermediate_size_per_partition is used.
        SHARD_ID_TO_SHARDED_DIM = {"w1": 0, "w2": 1, "w3": 0}

        is_gguf_weight = getattr(param, "is_gguf_weight", False)
        is_gguf_weight_type = getattr(param, "is_gguf_weight_type", False)
        if is_gguf_weight_type:
            param.weight_type = loaded_weight.item()
            param.data.copy_(loaded_weight)
            return True if return_success else None

        # Case for BitsAndBytes
        use_bitsandbytes_4bit = getattr(param, "use_bitsandbytes_4bit", False)
        if use_bitsandbytes_4bit:
            shard_dim = 0

            expert_data = param.data[expert_id]
            if shard_id == "w2":
                expert_data.copy_(loaded_weight)
            elif shard_id in ("w1", "w3"):
                # BNB inflight quantization has already sharded the weights
                full_load = True
                self._load_w13(
                    shard_id=shard_id,
                    shard_dim=shard_dim,
                    loaded_weight=loaded_weight,
                    expert_data=expert_data,
                    tp_rank=self.tp_rank,
                    load_full=full_load,
                )
            return True if return_success else None

        # is_transposed: if the dim to shard the weight
        # should be flipped. Required by GPTQ, compressed-tensors
        # should be whatever dimension intermediate_size_per_partition is
        is_transposed = getattr(param, "is_transposed", False)
        shard_dim = SHARD_ID_TO_SHARDED_DIM[shard_id]
        if is_transposed:
            shard_dim = int(not shard_dim)

        full_load = len(loaded_weight.shape) == 3
        if full_load:
            shard_dim += 1

        # Materialize GGUF UninitializedParameter
        if is_gguf_weight and isinstance(param, UninitializedParameter):
            final_shape = list(loaded_weight.shape)
            if shard_id in ["w1", "w3"]:
                final_shape[1] *= 2
            final_shape[shard_dim] = final_shape[shard_dim] // self.tp_size
            param.materialize(final_shape, dtype=loaded_weight.dtype)

        expert_data = param.data if full_load else param.data[expert_id]

        # Case input scale: input_scale loading is only supported for fp8
        if "input_scale" in weight_name:
            # this is needed for compressed-tensors only
            loaded_weight = loaded_weight.to(param.data.device)

            if (
                "compressed" in quant_method_name.lower()
                and param.data[expert_id] != 1
                and (param.data[expert_id] - loaded_weight).abs() > 1e-5
            ):
                raise ValueError(
                    "input_scales of w1 and w3 of a layer "
                    f"must be equal. But got {param.data[expert_id]} "
                    f"vs. {loaded_weight}"
                )

            self._load_single_value(
                param=param,
                loaded_weight=loaded_weight,
                expert_id=global_expert_id if use_global_sf else expert_id,
            )
            return True if return_success else None

        # Case g_idx
        if "g_idx" in weight_name:
            self._load_g_idx(
                shard_dim=0,
                shard_id=shard_id,
                loaded_weight=loaded_weight,
                expert_data=expert_data,
                tp_rank=self.tp_rank,
            )
            return True if return_success else None

        # TODO @dsikka: ModelOpt should follow the proper MoE loading pattern
        if "ModelOpt" in quant_method_name:
            # Determine per-tensor weight scale patterns based on variant
            # Use the dedicated method instead of brittle string matching
            uses_weight_scale_2 = self.quant_method.uses_weight_scale_2_pattern()

            # Call _load_per_tensor_weight_scale() to load per-tensor (scalar)
            # weights scales.
            # Input scales are always per-tensor.
            # Weight scales: FP4 uses "weight_scale_2" and FP8 uses
            # "weight_scale" for per-tensor scales.
            is_per_tensor = (
                "weight_scale_2" in weight_name
                if uses_weight_scale_2
                else "weight_scale" in weight_name
            ) or "input_scale" in weight_name
            if is_per_tensor:
                self._load_per_tensor_weight_scale(
                    shard_id=shard_id,
                    param=param,
                    loaded_weight=loaded_weight,
                    expert_id=expert_id,
                )
                return True if return_success else None

            # If the weight is w13_weight_scale and w13_weight_scales are
            # combined into single loaded_weight, call
            # _load_combined_w13_weight_scale() to load it.
            # This is checked by comparing the hidden_out dims of the
            # loaded_weight and the param.
            if "w13_weight_scale" in weight_name:
                loaded_weight_hidden_out = loaded_weight.shape[-2]
                param_hidden_out = param.data.shape[-2] * self.tp_size
                if loaded_weight_hidden_out == param_hidden_out:
                    self._load_combined_w13_weight_scale(
                        shard_dim=shard_dim,
                        loaded_weight=loaded_weight,
                        param=param,
                        tp_rank=self.tp_rank,
                    )
                    return True if return_success else None

            # For other weights, call _load_model_weight_or_group_weight_scale()
            # to load it.
            if "weight" in weight_name:
                self._load_model_weight_or_group_weight_scale(
                    shard_id=shard_id,
                    shard_dim=shard_dim,
                    loaded_weight=loaded_weight,
                    expert_data=expert_data,
                    tp_rank=self.tp_rank,
                )
            return True if return_success else None

        # Case weight scales, zero_points and offset, weight/input global scales
        if "scale" in weight_name or "zero" in weight_name or "offset" in weight_name:
            # load the weight scales and zp based on the quantization scheme
            # supported weight scales/zp can be found in
            # FusedMoeWeightScaleSupported
            # TODO @dsikka: once hardened, refactor to use vLLM Parameters
            # specific to each case
            quant_method = getattr(param, "quant_method", None)
            if quant_method == FusedMoeWeightScaleSupported.CHANNEL.value:
                self._load_per_channel_weight_scale(
                    shard_id=shard_id,
                    shard_dim=shard_dim,
                    loaded_weight=loaded_weight,
                    expert_data=expert_data,
                    tp_rank=self.tp_rank,
                )
            elif quant_method in [
                FusedMoeWeightScaleSupported.GROUP.value,
                FusedMoeWeightScaleSupported.BLOCK.value,
            ]:
                self._load_model_weight_or_group_weight_scale(
                    shard_id=shard_id,
                    shard_dim=shard_dim,
                    loaded_weight=loaded_weight,
                    expert_data=expert_data,
                    tp_rank=self.tp_rank,
                    load_full_w2=getattr(param, "load_full_w2", False),
                )
            elif quant_method == FusedMoeWeightScaleSupported.TENSOR.value:
                self._load_per_tensor_weight_scale(
                    shard_id=shard_id,
                    param=param,
                    loaded_weight=loaded_weight,
                    expert_id=expert_id,
                )
            else:
                WEIGHT_SCALE_SUPPORTED = [e.value for e in FusedMoeWeightScaleSupported]
                raise ValueError(
                    f"quant method must be one of {WEIGHT_SCALE_SUPPORTED}"
                )
            return True if return_success else None

        # Case weight_shape
        if "weight_shape" in weight_name:
            # only required by compressed-tensors
            self._load_single_value(
                param=param, loaded_weight=loaded_weight, expert_id=expert_id
            )
            return True if return_success else None

        # Case model weights
        if "weight" in weight_name:
            self._load_model_weight_or_group_weight_scale(
                shard_id=shard_id,
                shard_dim=shard_dim,
                loaded_weight=loaded_weight,
                expert_data=expert_data,
                tp_rank=self.tp_rank,
            )
            return True if return_success else None

        return False if return_success else None

    def load_weights(
        self, weights: Iterable[tuple[str, torch.Tensor]]
    ) -> Iterable[str]:
        if (expert_mapping := self.expert_mapping) is None:
            raise ValueError(
                "`self.expert_mapping` must be provided to "
                "load weights using `self.load_weights`."
            )
        for expert_name, loaded_weight in weights:
            qual_name = f"{self.layer_name}.{expert_name}"
            for param_name, weight_name, expert_id, shard_id in expert_mapping:
                if weight_name not in qual_name:
                    continue
                weight_name = qual_name.replace(weight_name, param_name)
                param_name = weight_name.removeprefix(f"{self.layer_name}.")
                param = getattr(self, param_name)
                success = self.weight_loader(
                    param=param,
                    loaded_weight=loaded_weight,
                    weight_name=weight_name,
                    shard_id=shard_id,
                    expert_id=expert_id,
                    return_success=True,
                )
                if success:
                    logger.debug(
                        "Loaded %s for expert %d into %s",
                        param_name,
                        expert_id,
                        self.layer_name,
                    )
                    yield param_name

    def get_expert_weights(self) -> Iterable[torch.Tensor]:
        def _maybe_make_contiguous(
            name: str, p: torch.nn.Parameter
        ) -> torch.nn.Parameter:
            """
            In some cases, the last 2 dimensions (the non-expert dimensions)
            of the weight scale tensor are transposed. This function
            transforms the tensor (view update) so the tensor is contiguous().
            Example: A non-contiguous scale tensor,
              `x` of shape (E, 32, 16) and stride (512, 1, 32) is transformed to
              `x_` of shape (E, 16, 32) and stride (512, 32, 1).
              Note that we specifically use torch.transpose() so `x_` refers
              to the same underlying memory. The tensors `x` and `x_`, pointing
              to the same underlying memory make this transformation safe in the
              context of EPLB. i.e. It is the same memory and just the view
              is different.
            Note: This function handles the "weight_scale" tensors specifically.
            This could however be generalized to handle similar tensors.
            """
            if p.ndim != 3:
                return p
            if p.is_contiguous():
                # Already contiguous. do nothing.
                return p
            # p is non-contiguous. We only handle the case where the last 2
            # dimensions of the scales tensor is transposed. We can handle
            # other cases when they become relevant.
            is_transposed_12 = p.stride(1) == 1 and p.stride(2) != 1
            if "weight_scale" not in name or not is_transposed_12:
                # do nothing.
                return p

            # Do not update the layer paramater as the layer's MoE operations would
            # expect the parameter's tensor to the same shape / stride. Instead,
            # make a new torch.nn.Parameter that is used just in the context of
            # EPLB.
            return torch.nn.Parameter(
                torch.transpose(p.data, 1, 2), requires_grad=False
            )

        weights = list(self.named_parameters())
        weights = [(name, _maybe_make_contiguous(name, p)) for name, p in weights]

        assert all(
            weight.is_contiguous()
            for name, weight in weights
            if not name.startswith("_shared_experts.")
        )

        # Filter out the non-expert weights.
        # `e_score_correction_bias` is a bias for each logical expert,
        # with shape (num_logical_experts,), not an expert weight.
        NON_EXPERT_WEIGHTS = {
            "e_score_correction_bias",
        }

        return [
            weight.view(self.local_num_experts, -1)
            for name, weight in weights
            if name not in NON_EXPERT_WEIGHTS
            and weight.shape != torch.Size([])
            and not name.startswith("_shared_experts.")
            # exclude parameters from non-expert submodules (e.g. gate/shared)
            and not name.startswith("_gate.")
        ]

    def set_eplb_state(
        self,
        moe_layer_idx: int,
        expert_load_view: torch.Tensor,
        logical_to_physical_map: torch.Tensor,
        logical_replica_count: torch.Tensor,
    ) -> None:
        """
        Register the EPLB state in this layer.

        This is used later in forward pass, where we get the expert mapping
        and record the load metrics in `expert_load_view`.
        """
        self.expert_load_view = expert_load_view[moe_layer_idx]
        self.logical_to_physical_map = logical_to_physical_map[moe_layer_idx]
        self.logical_replica_count = logical_replica_count[moe_layer_idx]

    def ensure_moe_quant_config_init(self):
        if self.quant_method.moe_quant_config is None:
            # Note: the moe_quant_config can't be constructed until after
            # weight loading post processing.
            self.quant_method.moe_quant_config = (
                self.quant_method.get_fused_moe_quant_config(self)
            )

    @property
    def moe_quant_config(self) -> FusedMoEQuantConfig | None:
        self.ensure_moe_quant_config_init()
        return self.quant_method.moe_quant_config

    def ensure_dp_chunking_init(self):
        if not self.use_dp_chunking or self.batched_hidden_states is not None:
            return

        states_shape: tuple[int, ...]
        logits_shape: tuple[int, ...]

        moe = self.moe_config

        if self.vllm_config.parallel_config.enable_dbo:
            states_shape = (2, moe.max_num_tokens, self.hidden_size)
            logits_shape = (2, moe.max_num_tokens, self.logical_num_experts)
        else:
            states_shape = (moe.max_num_tokens, self.hidden_size)
            logits_shape = (moe.max_num_tokens, self.logical_num_experts)

        self.batched_hidden_states = torch.zeros(
            states_shape, dtype=moe.in_dtype, device=torch.cuda.current_device()
        )

        self.batched_router_logits = torch.zeros(
            logits_shape, dtype=moe.in_dtype, device=torch.cuda.current_device()
        )

    def select_experts(
        self,
        hidden_states: torch.Tensor,
        router_logits: torch.Tensor,
<<<<<<< HEAD
        top_k: int,
        use_grouped_topk: bool,
        renormalize: bool,
        topk_group: int | None = None,
        num_expert_group: int | None = None,
        custom_routing_function: Callable | None = None,
        scoring_func: str = "softmax",
        routed_scaling_factor: float = 1.0,
        e_score_correction_bias: torch.Tensor | None = None,
        indices_type: torch.dtype | None = None,
        enable_eplb: bool = False,
        expert_map: torch.Tensor | None = None,
        expert_load_view: torch.Tensor | None = None,
        logical_to_physical_map: torch.Tensor | None = None,
        logical_replica_count: torch.Tensor | None = None,
        num_fused_shared_experts: int = 0,
    ) -> tuple[torch.Tensor, torch.Tensor]:
=======
    ) -> tuple[torch.Tensor, torch.Tensor, torch.Tensor | None]:
>>>>>>> 3cfa63ad
        """
        Route the input hidden states to the top-k experts based on the
        router logits.

        Returns:
                (topk_weights, topk_ids)
                (tuple[torch.Tensor, torch.Tensor]):
                The weights and expert ids selected by the router.

            **Compatibility**: When EPLB is not enabled, the returned ids are
            equivalent to global logical ids, so should be compatible with
            plain MoE implementations without redundant experts.
        """
        from vllm.model_executor.layers.fused_moe.fused_moe import (
            fused_topk,
            fused_topk_bias,
        )

        if self.enable_eplb:
            if self.quant_method.supports_eplb:
                if self.expert_load_view is None:
                    raise ValueError(
                        "enable_eplb=True requiere expert_load_view != None"
                    )
                if self.logical_to_physical_map is None:
                    raise ValueError(
                        "enable_eplb=True requiere logical_to_physical_map != None"
                    )
                if self.logical_replica_count is None:
                    raise ValueError(
                        "enable_eplb=True requiere logical_replica_count != None"
                    )
            else:
                raise NotImplementedError(
                    f"EPLB is not supported for {self.quant_method.method_name}."
                )

        indices_type = self.quant_method.topk_indices_dtype

        # Check if we should use a routing simulation strategy
        routing_strategy = envs.VLLM_MOE_ROUTING_SIMULATION_STRATEGY
        if routing_strategy != "":
            topk_weights, topk_ids = RoutingSimulator.simulate_routing(
                hidden_states=hidden_states,
                router_logits=router_logits,
                strategy_name=routing_strategy,
                top_k=self.top_k,
                indices_type=indices_type,
            )

        # DeepSeekv2 uses grouped_top_k
        elif self.use_grouped_topk:
            assert self.topk_group is not None
            assert self.num_expert_group is not None
            if rocm_aiter_ops.is_fused_moe_enabled():
                if not rocm_aiter_ops.is_fusion_moe_shared_experts_enabled():
                    assert self.num_fused_shared_experts == 0
                grouped_topk_impl = partial(
                    rocm_aiter_grouped_topk,
                    num_fused_shared_experts=self.num_fused_shared_experts,
                )
            else:
                grouped_topk_impl = grouped_topk

            topk_weights, topk_ids = grouped_topk_impl(
                hidden_states=hidden_states,
                gating_output=router_logits,
                topk=self.top_k,
                renormalize=self.renormalize,
                num_expert_group=self.num_expert_group,
                topk_group=self.topk_group,
                scoring_func=self.scoring_func,
                routed_scaling_factor=self.routed_scaling_factor,
                e_score_correction_bias=self.e_score_correction_bias,
            )
        elif self.e_score_correction_bias is not None:
            topk_weights, topk_ids = fused_topk_bias(
                hidden_states=hidden_states,
                gating_output=router_logits,
                e_score_correction_bias=self.e_score_correction_bias.data,
                topk=self.top_k,
                renormalize=self.renormalize,
            )
            if self.routed_scaling_factor != 1.0:
                topk_weights *= self.routed_scaling_factor
        elif self.custom_routing_function is None:
            topk_weights, topk_ids, token_expert_indices = fused_topk(
                hidden_states=hidden_states,
                gating_output=router_logits,
                topk=self.top_k,
                renormalize=self.renormalize,
                indices_type=indices_type,
            )
        else:
            topk_weights, topk_ids = self.custom_routing_function(
                hidden_states=hidden_states,
                gating_output=router_logits,
                topk=self.top_k,
                renormalize=self.renormalize,
            )

        if self.enable_eplb:
            topk_ids = eplb_map_to_physical_and_record(
                topk_ids=topk_ids,
                expert_load_view=self.expert_load_view,
                logical_to_physical_map=self.logical_to_physical_map,
                logical_replica_count=self.logical_replica_count,
            )

        if (indices_type is not None) and topk_ids.dtype != indices_type:
            topk_ids = topk_ids.to(dtype=indices_type)

        assert topk_ids.dtype == indices_type or indices_type is None

<<<<<<< HEAD
        return topk_weights, topk_ids
=======
        # Compute zero expert result if needed
        if (
            self.zero_expert_num is not None
            and self.zero_expert_num > 0
            and self.zero_expert_type is not None
            and self.global_num_experts is not None
        ):
            zero_expert_result = zero_experts_compute_triton(
                expert_indices=topk_ids,
                expert_scales=topk_weights,
                num_experts=self.global_num_experts,
                zero_expert_type=self.zero_expert_type,
                hidden_states=hidden_states,
            )
        else:
            zero_expert_result = None
        return topk_weights, topk_ids, zero_expert_result
>>>>>>> 3cfa63ad

    def must_reduce_shared_expert_outputs(self) -> bool:
        """
        The shared_experts are typically computed using the RowParallelLinear
        layer. The result of this function is typically used as
        the reduce_results argument to the module.
        When just tensor-parallel is used, it is not required to reduce
        the shared_experts results immediately. Instead we reduce at the
        once at the end of the MoE op. (Refer to DeepSeekV2MoE module)
        With EP and all2all kernels - this is no longer viable as all
        GPU ranks in DP, produce the complete set of hidden_states.
        Therefore it is required that we reduce the shared_experts output
        early.
        """
        assert self.quant_method is not None
        return (
            isinstance(self.quant_method, FusedMoEModularMethod)
            and self.quant_method.fused_experts.output_is_reduced()
        )

    def maybe_all_reduce_tensor_model_parallel(self, final_hidden_states: torch.Tensor):
        """
        Some combine kernels reduce across GPU ranks by default.
        """
        if self.must_reduce_shared_expert_outputs():
            return final_hidden_states
        else:
            return tensor_model_parallel_all_reduce(final_hidden_states)

    def forward_native(
        self,
        hidden_states: torch.Tensor,
        router_logits: torch.Tensor,
    ) -> torch.Tensor | tuple[torch.Tensor, torch.Tensor]:
        og_hidden_states = hidden_states.shape[-1]
        if self.hidden_size != og_hidden_states:
            hidden_states = F.pad(
                hidden_states,
                (0, self.hidden_size - og_hidden_states),
                mode="constant",
                value=0.0,
            )

        def reduce_output(states: torch.Tensor) -> torch.Tensor:
            if (
                not self.is_sequence_parallel
                and not self.use_dp_chunking
                and self.reduce_results
                and (self.tp_size > 1 or self.ep_size > 1)
            ):
                states = self.maybe_all_reduce_tensor_model_parallel(states)
            return states

        if self.shared_experts is None:
            if current_platform.is_tpu():
                # TODO: Once the OOM issue for the TPU backend is resolved, we
                # will switch to using the moe_forward custom op.
                fused_output = self.forward_impl(hidden_states, router_logits)
                assert not isinstance(fused_output, tuple)
            else:
                fused_output = torch.ops.vllm.moe_forward(
                    hidden_states, router_logits, self.layer_name
                )
            return reduce_output(fused_output)[..., :og_hidden_states]
        else:
            if current_platform.is_tpu():
                # TODO: Once the OOM issue for the TPU backend is resolved, we
                # will switch to using the moe_forward custom op.
                shared_output, fused_output = self.forward_impl(
                    hidden_states, router_logits
                )
            else:
                shared_output, fused_output = torch.ops.vllm.moe_forward_shared(
                    hidden_states, router_logits, self.layer_name
                )
            return (
                reduce_output(shared_output)[..., :og_hidden_states],
                reduce_output(fused_output)[..., :og_hidden_states],
            )

    def forward_cuda(
        self,
        hidden_states: torch.Tensor,
        router_logits: torch.Tensor,
    ) -> torch.Tensor | tuple[torch.Tensor, torch.Tensor]:
        return self.forward_native(hidden_states, router_logits)

    def forward_impl_chunked(
        self,
        full_hidden_states: torch.Tensor,
        full_router_logits: torch.Tensor,
        has_separate_shared_experts: bool,
    ) -> torch.Tensor | tuple[torch.Tensor, torch.Tensor]:
        assert self.batched_hidden_states is not None
        assert self.batched_router_logits is not None
        assert self.batched_hidden_states.dtype == full_hidden_states.dtype
        assert self.batched_router_logits.dtype == full_router_logits.dtype
        # Check size compatibility.
        assert self.batched_hidden_states.size(-1) == full_hidden_states.size(-1)
        assert self.batched_router_logits.size(-1) == full_router_logits.size(-1)

        full_fused_final_hidden_states = torch.empty_like(full_hidden_states)
        if self.shared_experts is not None:
            full_shared_final_hidden_states = torch.empty_like(full_hidden_states)

        def process_chunk(chunk_start, chunk_end, skip_result_store=False):
            chunk_size = chunk_end - chunk_start
            hidden_states = full_hidden_states[chunk_start:chunk_end, :]
            router_logits = full_router_logits[chunk_start:chunk_end, :]

            assert self.batched_hidden_states is not None
            assert self.batched_router_logits is not None
            # This is only true when DBO has been enabled in the config.
            # Both tensors will have an outer dimension for the ubatch id
            if self.batched_hidden_states.dim() == 3:
                assert self.batched_router_logits.dim() == 3
                batch_buffer_idx = dbo_current_ubatch_id()
                batched_hidden_states = self.batched_hidden_states[batch_buffer_idx, :]
                batched_router_logits = self.batched_router_logits[batch_buffer_idx, :]
            else:
                batched_hidden_states = self.batched_hidden_states
                batched_router_logits = self.batched_router_logits

            assert (
                batched_hidden_states.size(0)  # type: ignore
                >= chunk_size
            )
            assert (
                batched_router_logits.size(0)  # type: ignore
                >= chunk_size
            )
            staged_hidden_states = batched_hidden_states[:chunk_size, :]  # type: ignore
            staged_router_logits = batched_router_logits[:chunk_size, :]  # type: ignore
            staged_hidden_states.copy_(hidden_states, non_blocking=True)
            staged_router_logits.copy_(router_logits, non_blocking=True)

            # Matrix multiply.
            final_hidden_states = self.quant_method.apply(
                layer=self,
                x=staged_hidden_states,
                router_logits=staged_router_logits,
                top_k=self.top_k,
                renormalize=self.renormalize,
                use_grouped_topk=self.use_grouped_topk,
                global_num_experts=self.global_num_experts,
                expert_map=self.expert_map
                if not self.rocm_aiter_fmoe_enabled
                else self.expert_mask,
                topk_group=self.topk_group,
                num_expert_group=self.num_expert_group,
                custom_routing_function=self.custom_routing_function,
                scoring_func=self.scoring_func,
                routed_scaling_factor=self.routed_scaling_factor,
                e_score_correction_bias=self.e_score_correction_bias,
                activation=self.activation,
                enable_eplb=self.enable_eplb,
                expert_load_view=self.expert_load_view,
                logical_to_physical_map=self.logical_to_physical_map,
                logical_replica_count=self.logical_replica_count,
            )

            if has_separate_shared_experts:
                assert not isinstance(final_hidden_states, tuple)
                assert self.shared_experts is not None

                shared_output = self.shared_experts(staged_hidden_states)

                final_hidden_states = (
                    shared_output,
                    final_hidden_states,
                )

            if not skip_result_store:
                if self.shared_experts is None:
                    full_fused_final_hidden_states[chunk_start:chunk_end, :].copy_(
                        final_hidden_states, non_blocking=True
                    )
                else:
                    full_shared_final_hidden_states[chunk_start:chunk_end, :].copy_(
                        final_hidden_states[0], non_blocking=True
                    )
                    full_fused_final_hidden_states[chunk_start:chunk_end, :].copy_(
                        final_hidden_states[1], non_blocking=True
                    )

        ctx = get_forward_context()
        # flashinfer_cutlass_kernels can handle: optional DP + TP/EP
        max_tokens_across_dispatchers = ctx.dp_metadata.max_tokens_across_dp_cpu
        moe_dp_chunk_size_per_rank = self.moe_config.max_num_tokens

        # If the input to the MoE is sequence parallel then divide by sp_size
        # to find the maximum number of tokens for any individual dispatcher.
        if self.is_sequence_parallel:
            max_tokens_across_dispatchers = cdiv(
                max_tokens_across_dispatchers, self.sp_size
            )

        num_tokens = full_hidden_states.size(0)
        for chunk_idx, chunk_start_ in enumerate(
            range(0, max_tokens_across_dispatchers, moe_dp_chunk_size_per_rank)
        ):
            chunk_start = chunk_start_
            chunk_end = min(
                chunk_start + moe_dp_chunk_size_per_rank, max_tokens_across_dispatchers
            )
            # clamp start and end
            chunk_start = min(chunk_start, num_tokens - 1)
            chunk_end = min(chunk_end, num_tokens)
            with ctx.dp_metadata.chunked_sizes(
                self.sp_size, moe_dp_chunk_size_per_rank, chunk_idx
            ):
                process_chunk(
                    chunk_start, chunk_end, skip_result_store=chunk_start_ >= num_tokens
                )

        if self.shared_experts is None:
            return full_fused_final_hidden_states
        else:
            return (full_shared_final_hidden_states, full_fused_final_hidden_states)

    def forward_impl(
        self,
        hidden_states: torch.Tensor,
        router_logits: torch.Tensor,
    ) -> torch.Tensor | tuple[torch.Tensor, torch.Tensor]:
        assert self.quant_method is not None

        self.ensure_moe_quant_config_init()
        self.ensure_dp_chunking_init()

        has_separate_shared_experts = (
            not isinstance(self.quant_method, FusedMoEModularMethod)
            and self.shared_experts is not None
        )

        use_chunked_impl = self.use_dp_chunking

        use_shared_experts_stream, hidden_states_clone = (
            self._maybe_setup_shared_experts_stream(
                hidden_states, has_separate_shared_experts, use_chunked_impl
            )
        )

        # If router/gate provided, then apply it here.
        # (Note: This code runs only when "overlapped mode" is on to allow
        #        parallel execution of shared experts with the FusedMoE via
        #        separate cuda stream)
        if self.gate is not None:
            router_logits, _ = self.gate(hidden_states)

        if use_chunked_impl:
            return self.forward_impl_chunked(
                hidden_states, router_logits, has_separate_shared_experts
            )

        do_naive_dispatch_combine: bool = self.dp_size > 1 and not isinstance(
            self.quant_method, FusedMoEModularMethod
        )

        ctx = get_forward_context()
        sp_ctx = (
            ctx.dp_metadata.sp_local_sizes(self.sp_size)
            if ctx.dp_metadata
            else nullcontext()
        )

        with sp_ctx:
            if do_naive_dispatch_combine:
                hidden_states_combined, router_logits = get_ep_group().dispatch(
                    hidden_states, router_logits, self.is_sequence_parallel
                )
            # Run shared experts before matrix multiply.
            # because matrix multiply maybe modify the hidden_states.
            if has_separate_shared_experts and not use_shared_experts_stream:
                assert self.shared_experts is not None
                shared_output = self.shared_experts(hidden_states)

            # NOTE: Similar with DP, PCP also needs dispatch and combine. For
            # simplicity, AgRsAll2All was added separately for PCP here. Maybe
            # we should modify All2AllManager abstract to better support PCP.
            if self.pcp_size > 1:
                hidden_states = get_pcp_group().all_gather(
                    hidden_states,
                    dim=0,
                )
                router_logits = get_pcp_group().all_gather(
                    router_logits,
                    dim=0,
                )

            # Matrix multiply.
            final_hidden_states = self.quant_method.apply(
                layer=self,
                x=hidden_states_combined
                if do_naive_dispatch_combine
                else hidden_states,
                router_logits=router_logits,
                top_k=self.top_k,
                renormalize=self.renormalize,
                use_grouped_topk=self.use_grouped_topk,
                global_num_experts=self.global_num_experts,
                expert_map=self.expert_map
                if not self.rocm_aiter_fmoe_enabled
                else self.expert_mask,
                topk_group=self.topk_group,
                num_expert_group=self.num_expert_group,
                custom_routing_function=self.custom_routing_function,
                scoring_func=self.scoring_func,
                routed_scaling_factor=self.routed_scaling_factor,
                e_score_correction_bias=self.e_score_correction_bias,
                activation=self.activation,
                apply_router_weight_on_input=self.apply_router_weight_on_input,
                enable_eplb=self.enable_eplb,
                expert_load_view=self.expert_load_view,
                logical_to_physical_map=self.logical_to_physical_map,
                logical_replica_count=self.logical_replica_count,
            )

            if has_separate_shared_experts:
                assert self.shared_experts is not None

                if use_shared_experts_stream:
                    # Run shared experts in parallel on a separate stream
                    # NOTE: We start the separate stream here and mark the
                    # sync end point immediately after it is done. This is
                    # important to avoid excessive stream allocations by the cuda
                    # graph replay later.
                    with torch.cuda.stream(self.shared_experts_stream):
                        # Note that hidden_states clone() is necessary here to avoid
                        # conflict with the main stream
                        shared_output = self.shared_experts(hidden_states_clone)
                    current_stream().wait_stream(self.shared_experts_stream)

                final_hidden_states = (
                    shared_output,
                    final_hidden_states,
                )

            def combine_output(states: torch.Tensor) -> torch.Tensor:
                if do_naive_dispatch_combine:
                    states = get_ep_group().combine(states, self.is_sequence_parallel)

                if self.pcp_size > 1:
                    states = get_pcp_group().reduce_scatter(
                        states,
                        dim=0,
                    )

                return states

            if self.shared_experts is not None:
                return (
                    final_hidden_states[0],
                    combine_output(final_hidden_states[1]),
                )
            else:
                return combine_output(final_hidden_states)

    @classmethod
    def make_expert_params_mapping(
        cls,
        ckpt_gate_proj_name: str,
        ckpt_down_proj_name: str,
        ckpt_up_proj_name: str,
        num_experts: int,
        num_redundant_experts: int = 0,
    ) -> list[tuple[str, str, int, str]]:
        num_physical_experts = num_experts + num_redundant_experts

        # In the returned mapping:
        # - `expert_id` is the physical expert id
        # - `weight_name` contains the weight name of the logical expert
        # So that we should map the expert id to logical in `weight_name`
        physical_to_logical_map = (
            EplbState.build_initial_global_physical_to_logical_map(
                num_experts, num_redundant_experts
            )
        )

        return [
            # (param_name, weight_name, expert_id, shard_id)
            (
                "experts.w13_"
                if weight_name in [ckpt_gate_proj_name, ckpt_up_proj_name]
                else "experts.w2_",
                f"experts.{physical_to_logical_map[expert_id]}.{weight_name}.",
                expert_id,
                shard_id,
            )
            for expert_id in range(num_physical_experts)
            for shard_id, weight_name in [
                ("w1", ckpt_gate_proj_name),
                ("w2", ckpt_down_proj_name),
                ("w3", ckpt_up_proj_name),
            ]
        ]

    def extra_repr(self) -> str:
        s = (
            f"global_num_experts={self.global_num_experts}, "
            f"local_num_experts={self.local_num_experts}, "
            f"top_k={self.top_k}, "
            f"intermediate_size_per_partition={self.intermediate_size_per_partition}, "  # noqa: E501
            f"tp_size={self.tp_size},\n"
            f"ep_size={self.ep_size}, "
            f"reduce_results={self.reduce_results}, "
            f"renormalize={self.renormalize}, "
            f"use_grouped_topk={self.use_grouped_topk}"
        )

        if self.use_grouped_topk:
            s += f", num_expert_group={self.num_expert_group}, topk_group={self.topk_group}"  # noqa: E501

        s += f", scoring_func='{self.scoring_func}', activation='{self.activation}'"  # noqa: E501

        return s


def moe_forward(
    hidden_states: torch.Tensor,
    router_logits: torch.Tensor,
    layer_name: str,
) -> torch.Tensor:
    forward_context: ForwardContext = get_forward_context()
    self = forward_context.no_compile_layers[layer_name]
    assert self.shared_experts is None
    return self.forward_impl(hidden_states, router_logits)


def moe_forward_fake(
    hidden_states: torch.Tensor,
    router_logits: torch.Tensor,
    layer_name: str,
) -> torch.Tensor:
    return torch.empty_like(hidden_states)


direct_register_custom_op(
    op_name="moe_forward",
    op_func=moe_forward,
    mutates_args=["hidden_states"],
    fake_impl=moe_forward_fake,
    tags=(torch.Tag.needs_fixed_stride_order,),
)


def moe_forward_shared(
    hidden_states: torch.Tensor,
    router_logits: torch.Tensor,
    layer_name: str,
) -> tuple[torch.Tensor, torch.Tensor]:
    forward_context: ForwardContext = get_forward_context()
    self = forward_context.no_compile_layers[layer_name]
    assert self.shared_experts is not None
    return self.forward_impl(hidden_states, router_logits)


def moe_forward_shared_fake(
    hidden_states: torch.Tensor,
    router_logits: torch.Tensor,
    layer_name: str,
) -> tuple[torch.Tensor, torch.Tensor]:
    shared_out = torch.empty_like(hidden_states)
    fused_out = torch.empty_like(hidden_states)
    return shared_out, fused_out


direct_register_custom_op(
    op_name="moe_forward_shared",
    op_func=moe_forward_shared,
    mutates_args=["hidden_states"],
    fake_impl=moe_forward_shared_fake,
    tags=(torch.Tag.needs_fixed_stride_order,),
)

# Mark the FusedMoE weight_loader as supporting MoE-specific parameters
# to avoid expensive runtime reflection in model loading code
FusedMoE.weight_loader.supports_moe_loading = True  # type: ignore[attr-defined]<|MERGE_RESOLUTION|>--- conflicted
+++ resolved
@@ -32,6 +32,7 @@
     FusedMoEQuantConfig,
     RoutingMethodType,
 )
+from vllm.model_executor.layers.fused_moe.fused_moe import zero_experts_compute_triton
 from vllm.model_executor.layers.fused_moe.modular_kernel import (
     FusedMoEPermuteExpertsUnpermute,
     FusedMoEPrepareAndFinalize,
@@ -355,6 +356,8 @@
         num_redundant_experts: int = 0,
         has_bias: bool = False,
         is_sequence_parallel=False,
+        zero_expert_num: int | None = 0,
+        zero_expert_type: str | None = None,
         expert_mapping: list[tuple[str, str, int, str]] | None = None,
         n_shared_experts: int | None = None,
         routing_method_type: int | None = None,
@@ -410,6 +413,8 @@
 
         self.global_num_experts = num_experts + num_redundant_experts
         self.logical_num_experts = num_experts
+        self.zero_expert_num = zero_expert_num
+        self.zero_expert_type = zero_expert_type
 
         # Expert mapping used in self.load_weights
         self.expert_mapping = expert_mapping
@@ -598,8 +603,7 @@
             )
 
             if not isinstance(
-                self.quant_method,
-                UnquantizedFusedMoEMethod | ModelOptFp8MoEMethod,
+                self.quant_method, (UnquantizedFusedMoEMethod, ModelOptFp8MoEMethod)
             ):
                 raise NotImplementedError(
                     "is_act_and_mul=False is supported only for unquantized "
@@ -1510,35 +1514,15 @@
         self,
         hidden_states: torch.Tensor,
         router_logits: torch.Tensor,
-<<<<<<< HEAD
-        top_k: int,
-        use_grouped_topk: bool,
-        renormalize: bool,
-        topk_group: int | None = None,
-        num_expert_group: int | None = None,
-        custom_routing_function: Callable | None = None,
-        scoring_func: str = "softmax",
-        routed_scaling_factor: float = 1.0,
-        e_score_correction_bias: torch.Tensor | None = None,
-        indices_type: torch.dtype | None = None,
-        enable_eplb: bool = False,
-        expert_map: torch.Tensor | None = None,
-        expert_load_view: torch.Tensor | None = None,
-        logical_to_physical_map: torch.Tensor | None = None,
-        logical_replica_count: torch.Tensor | None = None,
-        num_fused_shared_experts: int = 0,
-    ) -> tuple[torch.Tensor, torch.Tensor]:
-=======
     ) -> tuple[torch.Tensor, torch.Tensor, torch.Tensor | None]:
->>>>>>> 3cfa63ad
         """
         Route the input hidden states to the top-k experts based on the
         router logits.
 
         Returns:
-                (topk_weights, topk_ids)
-                (tuple[torch.Tensor, torch.Tensor]):
-                The weights and expert ids selected by the router.
+                (topk_weights, topk_ids, zero_expert_result)
+                (tuple[torch.Tensor, torch.Tensor, torch.Tensor]):
+                The weights, expert ids, and zero expert computation result.
 
             **Compatibility**: When EPLB is not enabled, the returned ids are
             equivalent to global logical ids, so should be compatible with
@@ -1645,9 +1629,6 @@
 
         assert topk_ids.dtype == indices_type or indices_type is None
 
-<<<<<<< HEAD
-        return topk_weights, topk_ids
-=======
         # Compute zero expert result if needed
         if (
             self.zero_expert_num is not None
@@ -1665,7 +1646,6 @@
         else:
             zero_expert_result = None
         return topk_weights, topk_ids, zero_expert_result
->>>>>>> 3cfa63ad
 
     def must_reduce_shared_expert_outputs(self) -> bool:
         """
@@ -1729,7 +1709,14 @@
                 fused_output = torch.ops.vllm.moe_forward(
                     hidden_states, router_logits, self.layer_name
                 )
-            return reduce_output(fused_output)[..., :og_hidden_states]
+            if self.zero_expert_num is not None and self.zero_expert_num > 0:
+                assert isinstance(fused_output, tuple)
+                fused_output, zero_expert_result = fused_output
+                return (reduce_output(fused_output) + zero_expert_result)[
+                    ..., :og_hidden_states
+                ]
+            else:
+                return reduce_output(fused_output)[..., :og_hidden_states]
         else:
             if current_platform.is_tpu():
                 # TODO: Once the OOM issue for the TPU backend is resolved, we
@@ -1837,6 +1824,13 @@
                     shared_output,
                     final_hidden_states,
                 )
+
+            if self.zero_expert_num is not None and self.zero_expert_num > 0:
+                assert isinstance(final_hidden_states, tuple)
+                assert self.shared_experts is None
+                final_hidden_states, zero_expert_result = final_hidden_states
+                if zero_expert_result is not None:
+                    final_hidden_states += zero_expert_result
 
             if not skip_result_store:
                 if self.shared_experts is None:
@@ -2003,6 +1997,9 @@
                     shared_output,
                     final_hidden_states,
                 )
+            elif self.zero_expert_num is not None and self.zero_expert_num > 0:
+                assert isinstance(final_hidden_states, tuple)
+                final_hidden_states, zero_expert_result = final_hidden_states
 
             def combine_output(states: torch.Tensor) -> torch.Tensor:
                 if do_naive_dispatch_combine:
@@ -2021,6 +2018,9 @@
                     final_hidden_states[0],
                     combine_output(final_hidden_states[1]),
                 )
+            elif self.zero_expert_num is not None and self.zero_expert_num > 0:
+                assert isinstance(final_hidden_states, torch.Tensor)
+                return (combine_output(final_hidden_states), zero_expert_result)
             else:
                 return combine_output(final_hidden_states)
 
