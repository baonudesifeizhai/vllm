--- conflicted
+++ resolved
@@ -538,9 +538,6 @@
             )
         assert activation == "silu", "Only SiLU activation is supported."
 
-<<<<<<< HEAD
-        topk_weights, topk_ids = FusedMoE.select_experts(
-=======
         if (
             self.allow_flashinfer
             and self.flashinfer_moe_backend == FlashinferMoeBackend.TENSORRT_LLM
@@ -558,7 +555,6 @@
             )
 
         topk_weights, topk_ids, _ = FusedMoE.select_experts(
->>>>>>> 1d34eb11
             hidden_states=x,
             router_logits=router_logits,
             use_grouped_topk=use_grouped_topk,
