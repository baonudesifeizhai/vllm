# SPDX-License-Identifier: Apache-2.0
# SPDX-FileCopyrightText: Copyright contributors to the vLLM project

import enum
from collections.abc import Callable
from enum import Enum

import torch
from compressed_tensors import CompressionFormat
from compressed_tensors.quantization import ActivationOrdering, QuantizationStrategy
from torch.nn.parameter import Parameter

import vllm.envs as envs
import vllm.model_executor.layers.fused_moe.modular_kernel as mk
from vllm import _custom_ops as ops
from vllm._aiter_ops import rocm_aiter_ops
from vllm.distributed import get_tensor_model_parallel_world_size
from vllm.logger import init_logger
from vllm.model_executor.layers.fused_moe import (
    FusedMoE,
    FusedMoEActivationFormat,
    FusedMoEConfig,
    FusedMoEMethodBase,
    FusedMoEPermuteExpertsUnpermute,
    FusedMoeWeightScaleSupported,
)
from vllm.model_executor.layers.fused_moe.config import (
    FusedMoEQuantConfig,
    fp8_w8a8_moe_quant_config,
    int4_w4a16_moe_quant_config,
    int8_w8a8_moe_quant_config,
    int8_w8a16_moe_quant_config,
    nvfp4_moe_quant_config,
)
from vllm.model_executor.layers.fused_moe.cpu_fused_moe import select_experts
from vllm.model_executor.layers.fused_moe.flashinfer_cutlass_moe import (
    is_valid_flashinfer_cutlass_fused_moe,
)
from vllm.model_executor.layers.fused_moe.fused_marlin_moe import (
    BatchedMarlinExperts,
    MarlinExperts,
    fused_marlin_moe,
)
from vllm.model_executor.layers.quantization.compressed_tensors.schemes.compressed_tensors_wNa16 import (  # noqa
    WNA16_SUPPORTED_BITS,
    WNA16_SUPPORTED_TYPES_MAP,
)
from vllm.model_executor.layers.quantization.compressed_tensors.utils import (
    find_matched_target,
)
from vllm.model_executor.layers.quantization.utils import replace_parameter
from vllm.model_executor.layers.quantization.utils.flashinfer_fp4_moe import (
    build_flashinfer_fp4_cutlass_moe_prepare_finalize,
    flashinfer_trtllm_fp4_moe,
    prepare_static_weights_for_trtllm_fp4_moe,
    reorder_w1w3_to_w3w1,
    select_nvfp4_gemm_impl,
)
from vllm.model_executor.layers.quantization.utils.flashinfer_utils import (
    FlashinferMoeBackend,
    get_flashinfer_moe_backend,
)
from vllm.model_executor.layers.quantization.utils.fp8_utils import (
    expert_weight_is_col_major,
    requant_weight_ue8m0_inplace,
)
from vllm.model_executor.layers.quantization.utils.marlin_utils import (
    check_moe_marlin_supports_layer,
    marlin_make_workspace_new,
    marlin_moe_permute_scales,
)
from vllm.model_executor.layers.quantization.utils.marlin_utils_fp4 import (
    prepare_moe_fp4_layer_for_marlin,
)
from vllm.model_executor.layers.quantization.utils.marlin_utils_fp8 import (
    prepare_moe_fp8_layer_for_marlin,
)
from vllm.model_executor.layers.quantization.utils.quant_utils import swizzle_blockscale
from vllm.model_executor.layers.quantization.utils.w8a8_utils import (
    all_close_1d,
    normalize_e4m3fn_to_e4m3fnuz,
    per_tensor_dequantize,
)
from vllm.model_executor.utils import set_weight_attrs
from vllm.platforms import CpuArchEnum, current_platform
from vllm.scalar_type import scalar_types
from vllm.utils.deep_gemm import (
    get_col_major_tma_aligned_tensor,
    is_deep_gemm_e8m0_used,
)

logger = init_logger(__name__)


class GPTQMarlinState(Enum):
    REPACK = enum.auto()
    READY = enum.auto()


__all__ = [
    "CompressedTensorsMoEMethod",
    "CompressedTensorsW8A8Fp8MoEMethod",
    "CompressedTensorsW8A8Int8MoEMethod",
    "CompressedTensorsWNA16MarlinMoEMethod",
    "CompressedTensorsWNA16MoEMethod",
    "CompressedTensorsW4A4MoeMethod",
    "CompressedTensorsW4A8Int8MoEMethod",
]


class CompressedTensorsMoEMethod(FusedMoEMethodBase):
    @staticmethod
    def get_moe_method(
        quant_config: "CompressedTensorsConfig",  # type: ignore # noqa E501
        layer: torch.nn.Module,
    ) -> "CompressedTensorsMoEMethod":
        # TODO: @dsikka: refactor this to use schemes as other kernels
        # are supported + check if the layer is being ignored.
        # Check if a using "Linear" to select schemes
        if "Linear" in quant_config.target_scheme_map:
            matched_target = "Linear"
        else:
            # May have instead defined the linear layers in the fused model

            fused_layers = ["re:.*down_proj.*", "re:.*gate_proj.*", "re:.*up_proj.*"]
            current_scheme = None
            for fused_layer in fused_layers:
                # Check if one of the fused layers are defined in quant_config
                matched_target = find_matched_target(
                    layer_name=fused_layer,
                    module=layer,
                    targets=quant_config.target_scheme_map.keys(),
                    fused_mapping=quant_config.packed_modules_mapping,
                )

                # Only valid if down_proj, gate_proj, and up_proj
                # are mapped to the same quant scheme in the quant_config
                if current_scheme is None:
                    current_scheme = quant_config.target_scheme_map.get(matched_target)
                else:
                    assert current_scheme == quant_config.target_scheme_map.get(
                        matched_target
                    )

        weight_quant = quant_config.target_scheme_map[matched_target].get("weights")
        input_quant = quant_config.target_scheme_map[matched_target].get(
            "input_activations"
        )

        if quant_config._is_wNa16_group_channel(weight_quant, input_quant):
            # group_size=None means channelwise
            group_size = weight_quant.group_size or -1
            # Prefer to use the MarlinMoE kernel when it is supported.
            if (
                not check_moe_marlin_supports_layer(layer, group_size)
                or current_platform.is_rocm()
            ):
                if (
                    weight_quant.strategy == QuantizationStrategy.GROUP
                    and weight_quant.actorder
                    in (ActivationOrdering.GROUP, ActivationOrdering.DYNAMIC)
                ):
                    raise ValueError(
                        "WNA16MoE is not supported with actorder=group/dynamic."
                    )
                logger.info_once("Using CompressedTensorsWNA16MoEMethod")
                return CompressedTensorsWNA16MoEMethod(quant_config, layer.moe_config)
            else:
                logger.info_once("Using CompressedTensorsWNA16MarlinMoEMethod")
                return CompressedTensorsWNA16MarlinMoEMethod(
                    quant_config, layer.moe_config
                )
        elif quant_config._is_fp4a4_nvfp4(weight_quant, input_quant):
            return CompressedTensorsW4A4MoeMethod(layer.moe_config)
        elif (
            quant_config._is_fp8_w8a8_sm90(weight_quant, input_quant)
            or quant_config._is_fp8_w8a8_sm100(weight_quant, input_quant)
            or quant_config._is_fp8_w8a8(weight_quant, input_quant)
        ):
            return CompressedTensorsW8A8Fp8MoEMethod(quant_config, layer.moe_config)
        elif quant_config._is_dynamic_token_w8a8(weight_quant, input_quant):
            return CompressedTensorsW8A8Int8MoEMethod(quant_config, layer.moe_config)
        elif quant_config._is_dynamic_token_w4a8_int(weight_quant, input_quant):
            return CompressedTensorsW4A8Int8MoEMethod(quant_config, layer.moe_config)
        else:
            raise RuntimeError(
                f"Unsupported FusedMoe scheme: {weight_quant}, {input_quant}"
            )


class CompressedTensorsW4A4MoeMethod(CompressedTensorsMoEMethod):
    def __init__(self, moe: FusedMoEConfig):
        from vllm.model_executor.layers.quantization.utils.nvfp4_moe_support import (  # noqa: E501
            detect_nvfp4_moe_support,
        )

        super().__init__(moe)
        _nvfp4 = detect_nvfp4_moe_support(self.__class__.__name__)
        self.cutlass_nvfp4_supported = _nvfp4.cutlass_supported
        self.allow_flashinfer = _nvfp4.allow_flashinfer
        self.use_marlin = _nvfp4.use_marlin
        self.group_size = 16
        self.flashinfer_moe_backend = None
        if self.allow_flashinfer:
            self.flashinfer_moe_backend = get_flashinfer_moe_backend()
            logger.info_once(
                f"Using FlashInfer {self.flashinfer_moe_backend.value} kernels"
                " for CompressedTensorsW4A4MoeMethod."
            )

    def create_weights(
        self,
        layer: torch.nn.Module,
        num_experts: int,
        hidden_size: int,
        intermediate_size_per_partition: int,
        params_dtype: torch.dtype,
        **extra_weight_attrs,
    ):
        layer.num_experts = num_experts
        layer.params_dtype = params_dtype

        w13_weight = torch.nn.Parameter(
            torch.empty(
                num_experts,
                2 * intermediate_size_per_partition,
                # 2 fp4 items are packed in the input dimension
                hidden_size // 2,
                requires_grad=False,
                dtype=torch.uint8,
            ),
            requires_grad=False,
        )
        layer.register_parameter("w13_weight_packed", w13_weight)
        set_weight_attrs(w13_weight, extra_weight_attrs)

        w2_weight = torch.nn.Parameter(
            torch.empty(
                num_experts,
                hidden_size,
                # 2 fp4 items are packed in the input dimension
                intermediate_size_per_partition // 2,
                dtype=torch.uint8,
            ),
            requires_grad=False,
        )
        layer.register_parameter("w2_weight_packed", w2_weight)
        set_weight_attrs(w2_weight, extra_weight_attrs)

        # Weight Scales
        w13_weight_scale = torch.nn.Parameter(
            torch.empty(
                num_experts,
                2 * intermediate_size_per_partition,
                # 2 fp4 items are packed in the input dimension
                hidden_size // self.group_size,
                dtype=torch.float8_e4m3fn,
            ),
            requires_grad=False,
        )
        layer.register_parameter("w13_weight_scale", w13_weight_scale)
        extra_weight_attrs.update(
            {"quant_method": FusedMoeWeightScaleSupported.GROUP.value}
        )
        set_weight_attrs(w13_weight_scale, extra_weight_attrs)

        w2_weight_scale = torch.nn.Parameter(
            torch.empty(
                num_experts,
                hidden_size,
                # 2 fp4 items are packed in the input dimension
                intermediate_size_per_partition // self.group_size,
                dtype=torch.float8_e4m3fn,
            ),
            requires_grad=False,
        )
        layer.register_parameter("w2_weight_scale", w2_weight_scale)
        extra_weight_attrs.update(
            {"quant_method": FusedMoeWeightScaleSupported.GROUP.value}
        )
        set_weight_attrs(w2_weight_scale, extra_weight_attrs)

        # Weight Global Scales
        w13_weight_scale_2 = torch.nn.Parameter(
            torch.empty(num_experts, 2, dtype=torch.float32), requires_grad=False
        )
        layer.register_parameter("w13_weight_global_scale", w13_weight_scale_2)
        extra_weight_attrs.update(
            {"quant_method": FusedMoeWeightScaleSupported.TENSOR.value}
        )
        set_weight_attrs(w13_weight_scale_2, extra_weight_attrs)

        w2_weight_scale_2 = torch.nn.Parameter(
            torch.empty(num_experts, dtype=torch.float32), requires_grad=False
        )
        layer.register_parameter("w2_weight_global_scale", w2_weight_scale_2)
        extra_weight_attrs.update(
            {"quant_method": FusedMoeWeightScaleSupported.TENSOR.value}
        )
        set_weight_attrs(w2_weight_scale_2, extra_weight_attrs)

        # Input Global Scales
        w13_input_scale = torch.nn.Parameter(
            torch.empty(num_experts, 2, dtype=torch.float32), requires_grad=False
        )
        layer.register_parameter("w13_input_global_scale", w13_input_scale)
        extra_weight_attrs.update(
            {"quant_method": FusedMoeWeightScaleSupported.TENSOR.value}
        )
        set_weight_attrs(w13_input_scale, extra_weight_attrs)

        w2_input_scale = torch.nn.Parameter(
            torch.empty(num_experts, dtype=torch.float32), requires_grad=False
        )
        layer.register_parameter("w2_input_global_scale", w2_input_scale)
        extra_weight_attrs.update(
            {"quant_method": FusedMoeWeightScaleSupported.TENSOR.value}
        )
        set_weight_attrs(w2_input_scale, extra_weight_attrs)

    def process_weights_after_loading(self, layer: torch.nn.Module) -> None:
        # From packed to weight
        layer.w13_weight = torch.nn.Parameter(
            layer.w13_weight_packed.data, requires_grad=False
        )
        delattr(layer, "w13_weight_packed")

        layer.w2_weight = torch.nn.Parameter(
            layer.w2_weight_packed.data, requires_grad=False
        )
        delattr(layer, "w2_weight_packed")

        # reorder GEMM1 weights and block scales for FlashInfer CUTLASS kernel.
        if self.allow_flashinfer:
            w, s = reorder_w1w3_to_w3w1(
                layer.w13_weight.data, layer.w13_weight_scale.data, dim=-2
            )
            layer.w13_weight = torch.nn.Parameter(w, requires_grad=False)
            layer.w13_weight_scale = torch.nn.Parameter(s, requires_grad=False)

        if not torch.allclose(
            layer.w13_weight_global_scale[:, 0], layer.w13_weight_global_scale[:, 1]
        ):
            logger.warning_once(
                "w1_weight_global_scale must match w3_weight_global_scale. "
                "Accuracy may be affected."
            )

        # Take inverse of global scale saved to disk
        layer.w13_weight_scale_2 = torch.nn.Parameter(
            1 / layer.w13_weight_global_scale[:, 0], requires_grad=False
        )

        layer.w2_weight_scale_2 = torch.nn.Parameter(
            1 / layer.w2_weight_global_scale.data, requires_grad=False
        )

        if self.use_marlin:
            prepare_moe_fp4_layer_for_marlin(layer)
            return
        # w13
        if (
            self.allow_flashinfer
            and self.flashinfer_moe_backend == FlashinferMoeBackend.TENSORRT_LLM
        ):
            w13_input_global_scale = (
                layer.w13_input_global_scale.min()
                .to(torch.float32)
                .expand(layer.num_experts)
            )
        else:
            w13_input_global_scale = layer.w13_input_global_scale.min(dim=1).values.to(
                torch.float32
            )
        layer.g1_alphas = torch.nn.Parameter(
            ((1 / w13_input_global_scale) * layer.w13_weight_scale_2),
            requires_grad=False,
        )

        layer.w13_input_scale_quant = torch.nn.Parameter(
            (w13_input_global_scale), requires_grad=False
        )

        # w2
        if (
            self.allow_flashinfer
            and self.flashinfer_moe_backend == FlashinferMoeBackend.TENSORRT_LLM
        ):
            w2_input_global_scale = (
                layer.w2_input_global_scale.min()
                .to(torch.float32)
                .expand(layer.num_experts)
            )
        else:
            w2_input_global_scale = layer.w2_input_global_scale

        layer.g2_alphas = torch.nn.Parameter(
            ((1 / w2_input_global_scale) * layer.w2_weight_scale_2).to(torch.float32),
            requires_grad=False,
        )

        layer.w2_input_scale_quant = torch.nn.Parameter(
            (w2_input_global_scale), requires_grad=False
        )

        # TensorRT-LLM specific processing
        if (
            self.allow_flashinfer
            and self.flashinfer_moe_backend == FlashinferMoeBackend.TENSORRT_LLM
        ):
            # Prepare static weights for TRT-LLM kernel
            # alternate: prepare_static_weight_layouts_for_trtllm_moe
            (
                gemm1_weights_fp4_shuffled,
                gemm1_scales_fp4_shuffled,
                gemm2_weights_fp4_shuffled,
                gemm2_scales_fp4_shuffled,
            ) = prepare_static_weights_for_trtllm_fp4_moe(
                layer.w13_weight,
                layer.w2_weight,
                layer.w13_weight_scale,
                layer.w2_weight_scale,
                layer.w2_weight.size(-2),  # hidden_size
                layer.w13_weight.size(-2) // 2,  # intermediate_size
                layer.w13_weight.size(0),  # num_experts
            )
            logger.debug_once("Finished shuffling weights for TRT-LLM MOE")

            layer.gemm1_weights_fp4_shuffled = Parameter(
                gemm1_weights_fp4_shuffled, requires_grad=False
            )
            layer.gemm2_weights_fp4_shuffled = Parameter(
                gemm2_weights_fp4_shuffled, requires_grad=False
            )
            layer.gemm1_scales_fp4_shuffled = Parameter(
                gemm1_scales_fp4_shuffled, requires_grad=False
            )
            layer.gemm2_scales_fp4_shuffled = Parameter(
                gemm2_scales_fp4_shuffled, requires_grad=False
            )

            # Additional parameter needed for TRT-LLM
            layer.g1_scale_c = Parameter(
                (layer.w2_input_scale_quant * layer.g1_alphas).to(torch.float32),
                requires_grad=False,
            )

            # Clean up weights that won't be used by TRT-LLM
            del layer.w2_weight
            del layer.w2_weight_scale
            del layer.w13_weight
            del layer.w13_weight_scale
        else:
            # swizzle weight scales
            layer.w13_weight_scale = torch.nn.Parameter(
                swizzle_blockscale(layer.w13_weight_scale), requires_grad=False
            )

            layer.w2_weight_scale = torch.nn.Parameter(
                swizzle_blockscale(layer.w2_weight_scale), requires_grad=False
            )

    def maybe_make_prepare_finalize(
        self,
        routing_tables: tuple[torch.Tensor, torch.Tensor, torch.Tensor] | None = None,
    ) -> mk.FusedMoEPrepareAndFinalize | None:
        if self.use_marlin or (
            self.allow_flashinfer
            and self.flashinfer_moe_backend == FlashinferMoeBackend.TENSORRT_LLM
        ):
            return None
        elif not self.allow_flashinfer:
            return super().maybe_make_prepare_finalize(routing_tables)

        prepare_finalize = build_flashinfer_fp4_cutlass_moe_prepare_finalize(self.moe)
        logger.debug_once("%s", prepare_finalize.__class__.__name__)
        return prepare_finalize

    def select_gemm_impl(
        self,
        prepare_finalize: mk.FusedMoEPrepareAndFinalize,
        layer: torch.nn.Module,
    ) -> mk.FusedMoEPermuteExpertsUnpermute:
        assert self.moe_quant_config is not None
        """Return the appropriate GEMM experts implementation."""
        experts = select_nvfp4_gemm_impl(
            self.moe,
            self.moe_quant_config,
            allow_flashinfer=self.allow_flashinfer,
        )
        logger.debug_once("Using %s", experts.__class__.__name__)
        return experts

    def get_fused_moe_quant_config(
        self, layer: torch.nn.Module
    ) -> FusedMoEQuantConfig | None:
        if (
            self.use_marlin
            or self.flashinfer_moe_backend == FlashinferMoeBackend.TENSORRT_LLM
        ):
            return None

        return nvfp4_moe_quant_config(
            g1_alphas=layer.g1_alphas,
            g2_alphas=layer.g2_alphas,
            a1_gscale=layer.w13_input_scale_quant,
            a2_gscale=layer.w2_input_scale_quant,
            w1_scale=layer.w13_weight_scale,
            w2_scale=layer.w2_weight_scale,
        )

    def apply(
        self,
        layer: FusedMoE,
        x: torch.Tensor,
        router_logits: torch.Tensor,
        top_k: int,
        renormalize: bool,
        use_grouped_topk: bool = False,
        topk_group: int | None = None,
        num_expert_group: int | None = None,
        global_num_experts: int = -1,
        expert_map: torch.Tensor | None = None,
        custom_routing_function: Callable | None = None,
        scoring_func: str = "softmax",
        routed_scaling_factor: float = 1.0,
        e_score_correction_bias: torch.Tensor | None = None,
        apply_router_weight_on_input: bool = False,
        activation: str = "silu",
        enable_eplb: bool = False,
        expert_load_view: torch.Tensor | None = None,
        logical_to_physical_map: torch.Tensor | None = None,
        logical_replica_count: torch.Tensor | None = None,
    ) -> torch.Tensor | tuple[torch.Tensor, torch.Tensor]:
        assert activation == "silu", "Only SiLU activation is supported."

        if (
            self.allow_flashinfer
            and self.flashinfer_moe_backend == FlashinferMoeBackend.TENSORRT_LLM
        ):
            if enable_eplb:
                raise NotImplementedError(
                    "EPLB not supported for `CompressedTensorsW4A4MoeMethod` yet."
                )

            return flashinfer_trtllm_fp4_moe(
                layer=layer,
                x=x,
                router_logits=router_logits,
                top_k=top_k,
                global_num_experts=global_num_experts,
                num_expert_group=num_expert_group,
                topk_group=topk_group,
                custom_routing_function=custom_routing_function,
                e_score_correction_bias=e_score_correction_bias,
            )

<<<<<<< HEAD
        topk_weights, topk_ids = FusedMoE.select_experts(
=======
        topk_weights, topk_ids, _ = layer.select_experts(
>>>>>>> 3cfa63ad
            hidden_states=x,
            router_logits=router_logits,
        )

        if self.use_marlin:
            return fused_marlin_moe(
                x,
                layer.w13_weight,
                layer.w2_weight,
                None,
                None,
                layer.w13_weight_scale,
                layer.w2_weight_scale,
                router_logits,
                topk_weights,
                topk_ids,
                global_scale1=layer.w13_weight_scale_2,
                global_scale2=layer.w2_weight_scale_2,
                quant_type_id=scalar_types.float4_e2m1f.id,
                apply_router_weight_on_input=apply_router_weight_on_input,
                global_num_experts=global_num_experts,
                expert_map=expert_map,
                workspace=layer.workspace,
            )

        # FlashInfer fused experts path
        elif self.allow_flashinfer:
            from vllm.model_executor.layers.fused_moe.flashinfer_cutlass_moe import (  # noqa: E501
                flashinfer_cutlass_moe_fp4,
            )

            assert is_valid_flashinfer_cutlass_fused_moe(
                x, layer.w13_weight, layer.w2_weight
            ), "Flashinfer CUTLASS Fused MoE not applicable!"

            assert self.moe_quant_config is not None

            return flashinfer_cutlass_moe_fp4(
                hidden_states=x,
                w1=layer.w13_weight,
                w2=layer.w2_weight,
                topk_weights=topk_weights,
                topk_ids=topk_ids,
                quant_config=self.moe_quant_config,
                inplace=False,  # TODO(shuw): fix later, now output is high prec
                activation=activation,
                global_num_experts=global_num_experts,
                expert_map=expert_map,
                apply_router_weight_on_input=apply_router_weight_on_input,
            )
        else:
            from vllm.model_executor.layers.fused_moe.cutlass_moe import cutlass_moe_fp4

            assert expert_map is None, (
                "Expert Parallelism / expert_map "
                "is currently not supported for "
                "CompressedTensorsW4A4MoeMethod."
            )
            assert self.moe_quant_config is not None

            # Cutlass moe takes in activations in BF16/Half precision
            # and fp4 quantized weights loaded from the checkpoint
            return cutlass_moe_fp4(
                a=x,
                w1_fp4=layer.w13_weight,
                w2_fp4=layer.w2_weight,
                topk_weights=topk_weights,
                topk_ids=topk_ids,
                quant_config=self.moe_quant_config,
                apply_router_weight_on_input=apply_router_weight_on_input,
                # TODO(bnell): derive these from arguments
                m=x.shape[0],
                n=layer.w2_weight.shape[2] * 2,
                k=x.shape[1],
                e=layer.w13_weight.shape[0],
            ).to(x.dtype)


class CompressedTensorsW8A8Fp8MoEMethod(CompressedTensorsMoEMethod):
    def __init__(
        self,
        quant_config: "CompressedTensorsConfig",  # type: ignore # noqa E501
        moe: FusedMoEConfig,
    ):
        super().__init__(moe)
        self.quant_config = quant_config
        self.weight_quant = self.quant_config.target_scheme_map["Linear"].get("weights")
        self.input_quant = self.quant_config.target_scheme_map["Linear"].get(
            "input_activations"
        )

        per_tensor = (
            self.weight_quant.strategy == QuantizationStrategy.TENSOR
            and self.input_quant.strategy == QuantizationStrategy.TENSOR
        )
        per_channel = (
            self.weight_quant.strategy == QuantizationStrategy.CHANNEL
            and self.input_quant.strategy == QuantizationStrategy.TOKEN
        )
        if not (per_tensor or per_channel):
            assert self.weight_quant.strategy == QuantizationStrategy.BLOCK
            self.weight_block_size = self.weight_quant.block_structure
            assert self.weight_quant.dynamic is not None
        else:
            self.weight_block_size = None
        self.block_quant = self.weight_block_size is not None

        self.static_input_scales = not self.input_quant.dynamic
        if self.static_input_scales and per_channel:
            raise ValueError(
                "For FP8 Fused MoE layer, we require either per tensor or "
                "channelwise, dynamic per token quantization."
            )

        # For GPUs that lack FP8 hardware support, we can leverage the Marlin
        # kernel for fast weight-only FP8 quantization
        self.use_marlin = (
            not current_platform.has_device_capability(89)
            or envs.VLLM_TEST_FORCE_FP8_MARLIN
            and not self.block_quant
        )
        # Disable marlin for rocm
        if current_platform.is_rocm():
            self.use_marlin = False

        self.rocm_aiter_moe_enabled = rocm_aiter_ops.is_fused_moe_enabled()

        # cutlass path
        self.is_fp8_w8a8_sm100 = quant_config._is_fp8_w8a8_sm100(
            self.weight_quant, self.input_quant
        )
        self.use_cutlass = not self.block_quant and (
            quant_config._is_fp8_w8a8_sm90(self.weight_quant, self.input_quant)
            or self.is_fp8_w8a8_sm100
        )
        self.disable_expert_map = False

    def create_weights(
        self,
        layer: torch.nn.Module,
        num_experts: int,
        hidden_size: int,
        intermediate_size_per_partition: int,
        params_dtype: torch.dtype,
        **extra_weight_attrs,
    ):
        layer.intermediate_size_per_partition = intermediate_size_per_partition
        layer.hidden_size = hidden_size
        layer.num_experts = num_experts
        layer.orig_dtype = params_dtype
        layer.weight_block_size = None

        params_dtype = torch.float8_e4m3fn

        if self.block_quant:
            assert self.weight_block_size is not None
            layer.weight_block_size = self.weight_block_size
            tp_size = get_tensor_model_parallel_world_size()
            block_n, block_k = (
                self.weight_block_size[0],
                self.weight_block_size[1],
            )
            # NOTE: To ensure proper alignment of the block-wise quantization
            # scales, the output_size of the weights for both the gate and up
            # layers must be divisible by block_n.
            # Required by column parallel or enabling merged weights
            if intermediate_size_per_partition % block_n != 0:
                raise ValueError(
                    f"The output_size of gate's and up's weight = "
                    f"{intermediate_size_per_partition} is not divisible by "
                    f"weight quantization block_n = {block_n}."
                )
            if tp_size > 1 and intermediate_size_per_partition % block_k != 0:
                # Required by row parallel
                raise ValueError(
                    f"The input_size of down's weight = "
                    f"{intermediate_size_per_partition} is not divisible by "
                    f"weight quantization block_k = {block_k}."
                )

        # WEIGHTS
        w13_weight = torch.nn.Parameter(
            torch.empty(
                num_experts,
                2 * intermediate_size_per_partition,
                hidden_size,
                dtype=params_dtype,
            ),
            requires_grad=False,
        )
        layer.register_parameter("w13_weight", w13_weight)
        set_weight_attrs(w13_weight, extra_weight_attrs)

        w2_weight = torch.nn.Parameter(
            torch.empty(
                num_experts,
                hidden_size,
                intermediate_size_per_partition,
                dtype=params_dtype,
            ),
            requires_grad=False,
        )
        layer.register_parameter("w2_weight", w2_weight)
        set_weight_attrs(w2_weight, extra_weight_attrs)

        # WEIGHT_SCALES
        if self.weight_quant.strategy == QuantizationStrategy.TENSOR:
            # Allocate 2 scales for w1 and w3 respectively.
            # They are combined to a single scale after weight loading.
            w13_weight_scale = torch.nn.Parameter(
                torch.ones(num_experts, 2, dtype=torch.float32), requires_grad=False
            )
            layer.register_parameter("w13_weight_scale", w13_weight_scale)
            w2_weight_scale = torch.nn.Parameter(
                torch.ones(num_experts, dtype=torch.float32), requires_grad=False
            )
            layer.register_parameter("w2_weight_scale", w2_weight_scale)
            # Add PER-TENSOR quantization for FusedMoE.weight_loader.
            extra_weight_attrs.update(
                {"quant_method": FusedMoeWeightScaleSupported.TENSOR.value}
            )
            set_weight_attrs(w13_weight_scale, extra_weight_attrs)
            set_weight_attrs(w2_weight_scale, extra_weight_attrs)

        elif self.weight_quant.strategy == QuantizationStrategy.CHANNEL:
            w13_weight_scale = torch.nn.Parameter(
                torch.ones(
                    num_experts,
                    2 * intermediate_size_per_partition,
                    1,
                    dtype=torch.float32,
                ),
                requires_grad=False,
            )
            layer.register_parameter("w13_weight_scale", w13_weight_scale)
            w2_weight_scale = torch.nn.Parameter(
                torch.ones(num_experts, hidden_size, 1, dtype=torch.float32),
                requires_grad=False,
            )
            layer.register_parameter("w2_weight_scale", w2_weight_scale)
            # Add PER-CHANNEL quantization for FusedMoE.weight_loader.
            extra_weight_attrs.update(
                {"quant_method": FusedMoeWeightScaleSupported.CHANNEL.value}
            )
            set_weight_attrs(w13_weight_scale, extra_weight_attrs)
            set_weight_attrs(w2_weight_scale, extra_weight_attrs)

        elif self.weight_quant.strategy == QuantizationStrategy.BLOCK:
            w13_weight_scale = torch.nn.Parameter(
                torch.ones(
                    num_experts,
                    2 * ((intermediate_size_per_partition + block_n - 1) // block_n),
                    (hidden_size + block_k - 1) // block_k,
                    dtype=torch.float32,
                ),
                requires_grad=False,
            )
            layer.register_parameter("w13_weight_scale", w13_weight_scale)
            w2_weight_scale = torch.nn.Parameter(
                torch.ones(
                    num_experts,
                    (hidden_size + block_n - 1) // block_n,
                    (intermediate_size_per_partition + block_k - 1) // block_k,
                    dtype=torch.float32,
                ),
                requires_grad=False,
            )
            layer.register_parameter("w2_weight_scale", w2_weight_scale)
            # Add PER-CHANNEL quantization for FusedMoE.weight_loader.
            extra_weight_attrs.update(
                {"quant_method": FusedMoeWeightScaleSupported.BLOCK.value}
            )
            set_weight_attrs(w13_weight_scale, extra_weight_attrs)
            set_weight_attrs(w2_weight_scale, extra_weight_attrs)

        # INPUT_SCALES
        if self.static_input_scales:
            w13_input_scale = torch.nn.Parameter(
                torch.ones(num_experts, dtype=torch.float32), requires_grad=False
            )
            layer.register_parameter("w13_input_scale", w13_input_scale)
            set_weight_attrs(w13_input_scale, extra_weight_attrs)

            w2_input_scale = torch.nn.Parameter(
                torch.ones(num_experts, dtype=torch.float32), requires_grad=False
            )
            layer.register_parameter("w2_input_scale", w2_input_scale)
            set_weight_attrs(w2_input_scale, extra_weight_attrs)
        else:
            layer.w13_input_scale = None
            layer.w2_input_scale = None

    def process_weights_after_loading(self, layer: torch.nn.Module) -> None:
        # Fp8 moe kernels require a single activation scale.
        # We take the max of all the scales in case they differ.
        if self.static_input_scales:
            assert self.input_quant.strategy == QuantizationStrategy.TENSOR
            if layer.w13_input_scale is None or layer.w2_input_scale is None:
                raise ValueError(
                    "QuantConfig has static quantization, but found "
                    "activation scales are None."
                )
            if not all_close_1d(layer.w13_input_scale) or not all_close_1d(
                layer.w2_input_scale
            ):
                logger.warning_once(
                    "Found input_scales that are not equal for "
                    "fp8 MoE layer. Using the maximum across experts "
                    "for each layer."
                )
            layer.w13_input_scale = torch.nn.Parameter(
                layer.w13_input_scale.max(), requires_grad=False
            )
            layer.w2_input_scale = torch.nn.Parameter(
                layer.w2_input_scale.max(), requires_grad=False
            )

        if current_platform.is_fp8_fnuz():
            # Normalize the weights and scales
            w13_weight, w13_weight_scale, w13_input_scale = (
                normalize_e4m3fn_to_e4m3fnuz(
                    layer.w13_weight, layer.w13_weight_scale, layer.w13_input_scale
                )
            )
            w2_weight, w2_weight_scale, w2_input_scale = normalize_e4m3fn_to_e4m3fnuz(
                layer.w2_weight, layer.w2_weight_scale, layer.w2_input_scale
            )
            # Reset the parameter
            layer.w13_weight = torch.nn.Parameter(w13_weight, requires_grad=False)
            layer.w13_weight_scale = torch.nn.Parameter(
                w13_weight_scale, requires_grad=False
            )
            if w13_input_scale is not None:
                layer.w13_input_scale = torch.nn.Parameter(
                    w13_input_scale, requires_grad=False
                )
            layer.w2_weight = torch.nn.Parameter(w2_weight, requires_grad=False)
            layer.w2_weight_scale = torch.nn.Parameter(
                w2_weight_scale, requires_grad=False
            )
            if w2_input_scale is not None:
                layer.w2_input_scale = torch.nn.Parameter(
                    w2_input_scale, requires_grad=False
                )

        # For Per-TENSOR case, Fp8 moe kernel needs single weight scale
        # for w13 per expert. Use max then dequant and requant each expert.
        if self.weight_quant.strategy == QuantizationStrategy.TENSOR:
            assert layer.w13_weight_scale is not None
            shard_size = layer.intermediate_size_per_partition
            max_w13_scales = layer.w13_weight_scale.max(dim=1).values
            for expert_id in range(layer.local_num_experts):
                start = 0
                for shard_id in range(2):
                    dq_weight = per_tensor_dequantize(
                        layer.w13_weight[expert_id][start : start + shard_size, :],
                        layer.w13_weight_scale[expert_id][shard_id],
                    )
                    layer.w13_weight[expert_id][start : start + shard_size, :], _ = (
                        ops.scaled_fp8_quant(dq_weight, max_w13_scales[expert_id])
                    )
                    start += shard_size
            layer.w13_weight_scale = torch.nn.Parameter(
                max_w13_scales, requires_grad=False
            )

        # Property to determine if AITER is used
        if self.rocm_aiter_moe_enabled:
            # reshaping weights is required for aiter moe kernel.
            shuffled_w13, shuffled_w2 = rocm_aiter_ops.shuffle_weights(
                layer.w13_weight.data, layer.w2_weight.data
            )

            layer.w13_weight = torch.nn.Parameter(shuffled_w13, requires_grad=False)
            layer.w2_weight = torch.nn.Parameter(shuffled_w2, requires_grad=False)

        elif self.use_marlin:
            prepare_moe_fp8_layer_for_marlin(layer, False)
            # Activations not quantized for marlin.
            del layer.w13_input_scale
            del layer.w2_input_scale

        if self.use_cutlass:
            assert self.weight_quant.strategy != QuantizationStrategy.BLOCK
            device = layer.w13_weight.device
            # ab_strides1 and c_strides2 are the same
            self.ab_strides1_c_strides2 = torch.full(
                (layer.local_num_experts,),
                layer.hidden_size,
                device=device,
                dtype=torch.int64,
            )
            self.ab_strides2 = torch.full(
                (layer.local_num_experts,),
                layer.intermediate_size_per_partition,
                device=device,
                dtype=torch.int64,
            )
            self.c_strides1 = torch.full(
                (layer.local_num_experts,),
                2 * layer.intermediate_size_per_partition,
                device=device,
                dtype=torch.int64,
            )

        if is_deep_gemm_e8m0_used() and self.block_quant:
            assert layer.weight_block_size is not None
            # Re-quantise the expert weights so their scales are UE8M0.
            block_sz = tuple(layer.weight_block_size)
            requant_weight_ue8m0_inplace(
                layer.w13_weight.data,
                layer.w13_weight_scale.data,
                block_sz,
            )
            requant_weight_ue8m0_inplace(
                layer.w2_weight.data,
                layer.w2_weight_scale.data,
                block_sz,
            )

            # Ensure column-major TMA alignment expected by DeepGEMM.
            if expert_weight_is_col_major(layer.w13_weight_scale):
                layer.w13_weight_scale = get_col_major_tma_aligned_tensor(
                    layer.w13_weight_scale
                )
            if expert_weight_is_col_major(layer.w2_weight_scale):
                layer.w2_weight_scale = get_col_major_tma_aligned_tensor(
                    layer.w2_weight_scale
                )

    def maybe_make_prepare_finalize(
        self,
        routing_tables: tuple[torch.Tensor, torch.Tensor, torch.Tensor] | None = None,
    ) -> mk.FusedMoEPrepareAndFinalize | None:
        if self.use_marlin or self.rocm_aiter_moe_enabled:
            return None
        else:
            return super().maybe_make_prepare_finalize(routing_tables)

    def select_gemm_impl(
        self,
        prepare_finalize: mk.FusedMoEPrepareAndFinalize,
        layer: torch.nn.Module,
    ) -> FusedMoEPermuteExpertsUnpermute:
        # cutlass path
        assert self.moe_quant_config is not None
        if self.use_cutlass:
            from vllm.model_executor.layers.fused_moe import (
                CutlassBatchedExpertsFp8,
                CutlassExpertsFp8,
            )

            experts: FusedMoEPermuteExpertsUnpermute

            num_dispatchers = prepare_finalize.num_dispatchers()

            if (
                prepare_finalize.activation_format
                == FusedMoEActivationFormat.BatchedExperts
            ):
                logger.debug("CutlassBatchedExpertsFp8(%s)", self.__class__.__name__)
                experts = CutlassBatchedExpertsFp8(
                    self.moe.num_local_experts,
                    num_dispatchers,
                    self.moe.in_dtype,
                    ab_strides1=self.ab_strides1_c_strides2,
                    ab_strides2=self.ab_strides2,
                    c_strides1=self.c_strides1,
                    c_strides2=self.ab_strides1_c_strides2,
                    quant_config=self.moe_quant_config,
                )
            else:
                logger.debug("CutlassExpertsFp8(%s)", self.__class__.__name__)
                experts = CutlassExpertsFp8(
                    self.moe.in_dtype,
                    ab_strides1=self.ab_strides1_c_strides2,
                    ab_strides2=self.ab_strides2,
                    c_strides1=self.c_strides1,
                    c_strides2=self.ab_strides1_c_strides2,
                    quant_config=self.moe_quant_config,
                )

            self.disable_expert_map = (
                num_dispatchers > 1 or not experts.supports_expert_map()
            )

            return experts

        # triton path
        from vllm.model_executor.layers.fused_moe.batched_triton_or_deep_gemm_moe import (  # noqa: E501
            BatchedTritonOrDeepGemmExperts,
        )
        from vllm.model_executor.layers.fused_moe.triton_deep_gemm_moe import (
            TritonOrDeepGemmExperts,
        )

        assert not self.rocm_aiter_moe_enabled and not self.use_marlin

        if (
            prepare_finalize.activation_format
            == FusedMoEActivationFormat.BatchedExperts
        ):
            max_num_tokens_per_rank = prepare_finalize.max_num_tokens_per_rank()
            assert max_num_tokens_per_rank is not None

            logger.debug("BatchedTritonExperts(%s)", self.__class__.__name__)
            return BatchedTritonOrDeepGemmExperts(
                max_num_tokens=max_num_tokens_per_rank,
                num_dispatchers=prepare_finalize.num_dispatchers(),
                quant_config=self.moe_quant_config,
                allow_deep_gemm=(
                    envs.VLLM_USE_DEEP_GEMM and envs.VLLM_MOE_USE_DEEP_GEMM
                ),
            )
        else:
            logger.debug("TritonOrDeepGemmExperts(%s)", self.__class__.__name__)
            return TritonOrDeepGemmExperts(
                self.moe_quant_config,
                allow_deep_gemm=(
                    envs.VLLM_USE_DEEP_GEMM and envs.VLLM_MOE_USE_DEEP_GEMM
                ),
            )

    def get_fused_moe_quant_config(
        self, layer: torch.nn.Module
    ) -> FusedMoEQuantConfig | None:
        if self.use_marlin:
            return None

        per_act_token = self.input_quant.strategy == QuantizationStrategy.TOKEN
        per_channel_quant = self.weight_quant.strategy == QuantizationStrategy.CHANNEL

        return fp8_w8a8_moe_quant_config(
            w1_scale=layer.w13_weight_scale,
            w2_scale=layer.w2_weight_scale,
            a1_scale=layer.w13_input_scale,
            a2_scale=layer.w2_input_scale,
            per_act_token_quant=per_act_token,
            per_out_ch_quant=per_channel_quant,
            block_shape=layer.weight_block_size,
        )

    def apply(
        self,
        layer: FusedMoE,
        x: torch.Tensor,
        router_logits: torch.Tensor,
        top_k: int,
        renormalize: bool,
        use_grouped_topk: bool = False,
        topk_group: int | None = None,
        num_expert_group: int | None = None,
        global_num_experts: int = -1,
        expert_map: torch.Tensor | None = None,
        custom_routing_function: Callable | None = None,
        scoring_func: str = "softmax",
        routed_scaling_factor: float = 1.0,
        e_score_correction_bias: torch.Tensor | None = None,
        apply_router_weight_on_input: bool = False,
        activation: str = "silu",
        enable_eplb: bool = False,
        expert_load_view: torch.Tensor | None = None,
        logical_to_physical_map: torch.Tensor | None = None,
        logical_replica_count: torch.Tensor | None = None,
    ) -> torch.Tensor | tuple[torch.Tensor, torch.Tensor]:
<<<<<<< HEAD
        if enable_eplb:
            assert expert_load_view is not None
            assert logical_to_physical_map is not None
            assert logical_replica_count is not None
            assert isinstance(layer, FusedMoE)

        topk_weights, topk_ids = FusedMoE.select_experts(
=======
        topk_weights, topk_ids, _ = layer.select_experts(
>>>>>>> 3cfa63ad
            hidden_states=x,
            router_logits=router_logits,
        )

        per_act_token = self.input_quant.strategy == QuantizationStrategy.TOKEN
        per_channel_quant = self.weight_quant.strategy == QuantizationStrategy.CHANNEL

        if self.use_marlin:
            assert activation == "silu", f"{activation} not supported for Marlin MoE."
            return fused_marlin_moe(
                x,
                layer.w13_weight,
                layer.w2_weight,
                None,
                None,
                layer.w13_weight_scale,
                layer.w2_weight_scale,
                router_logits,
                topk_weights,
                topk_ids,
                quant_type_id=scalar_types.float8_e4m3fn.id,
                apply_router_weight_on_input=apply_router_weight_on_input,
                global_num_experts=global_num_experts,
                expert_map=expert_map,
                workspace=layer.workspace,
            )

        elif self.rocm_aiter_moe_enabled:
            from vllm.model_executor.layers.fused_moe.rocm_aiter_fused_moe import (  # noqa E501
                rocm_aiter_fused_experts,
            )

            assert per_act_token == per_channel_quant
            assert self.moe_quant_config is not None
            return rocm_aiter_fused_experts(
                hidden_states=x,
                w1=layer.w13_weight,
                w2=layer.w2_weight,
                topk_weights=topk_weights,
                topk_ids=topk_ids,
                activation=activation,
                apply_router_weight_on_input=apply_router_weight_on_input,
                expert_map=expert_map,
                quant_config=self.moe_quant_config,
            )

        # cutlass path
        elif self.use_cutlass:
            assert self.moe_quant_config is not None

            # small-batch fallback on SM100
            if self.is_fp8_w8a8_sm100 and topk_ids.shape[0] <= 8:
                from vllm.model_executor.layers.fused_moe import fused_experts

                assert per_act_token == per_channel_quant
                return fused_experts(
                    hidden_states=x,
                    w1=layer.w13_weight,
                    w2=layer.w2_weight,
                    topk_weights=topk_weights,
                    topk_ids=topk_ids,
                    inplace=True,
                    activation=activation,
                    apply_router_weight_on_input=apply_router_weight_on_input,
                    global_num_experts=global_num_experts,
                    expert_map=None if self.disable_expert_map else expert_map,
                    quant_config=self.moe_quant_config,
                )
            else:
                from vllm.model_executor.layers.fused_moe.cutlass_moe import (
                    cutlass_moe_fp8,
                )

                assert per_act_token == per_channel_quant
                assert self.moe_quant_config is not None
                return cutlass_moe_fp8(
                    x,
                    layer.w13_weight,
                    layer.w2_weight,
                    topk_weights,
                    topk_ids,
                    quant_config=self.moe_quant_config,
                    activation=activation,
                    global_num_experts=global_num_experts,
                    expert_map=None if self.disable_expert_map else expert_map,
                    ab_strides1=self.ab_strides1_c_strides2,
                    ab_strides2=self.ab_strides2,
                    c_strides1=self.c_strides1,
                    c_strides2=self.ab_strides1_c_strides2,
                )

        else:
            from vllm.model_executor.layers.fused_moe import fused_experts

            assert per_act_token == per_channel_quant
            assert self.moe_quant_config is not None
            return fused_experts(
                hidden_states=x,
                w1=layer.w13_weight,
                w2=layer.w2_weight,
                topk_weights=topk_weights,
                topk_ids=topk_ids,
                inplace=True,
                activation=activation,
                apply_router_weight_on_input=apply_router_weight_on_input,
                global_num_experts=global_num_experts,
                expert_map=expert_map,
                quant_config=self.moe_quant_config,
            )

    @property
    def supports_eplb(self) -> bool:
        return True


class CompressedTensorsW8A8Int8MoEMethod(CompressedTensorsMoEMethod):
    def __init__(
        self,
        quant_config: "CompressedTensorsConfig",  # type: ignore # noqa E501
        moe: FusedMoEConfig,
    ):
        super().__init__(moe)
        self.quant_config = quant_config
        self.weight_quant = self.quant_config.target_scheme_map["Linear"].get("weights")
        self.input_quant = self.quant_config.target_scheme_map["Linear"].get(
            "input_activations"
        )

        per_channel = (
            self.weight_quant.strategy == QuantizationStrategy.CHANNEL
            and self.input_quant.strategy == QuantizationStrategy.TOKEN
        )
        if not per_channel:
            raise ValueError(
                "For INT8 Fused MoE layers, we require channelwise, "
                "dynamic per token quantization. Found "
                f"{self.weight_quant}, {self.input_quant}"
            )

        self.static_input_scales = not self.input_quant.dynamic
        if self.static_input_scales:
            raise ValueError(
                "For INT8 Fused MoE layers, we require channelwise, "
                "dynamic per token quantization. Found static input scales."
            )

    def create_weights(
        self,
        layer: torch.nn.Module,
        num_experts: int,
        hidden_size: int,
        intermediate_size_per_partition: int,
        params_dtype: torch.dtype,
        **extra_weight_attrs,
    ):
        params_dtype = torch.int8

        # WEIGHTS
        w13_weight = torch.nn.Parameter(
            torch.empty(
                num_experts,
                2 * intermediate_size_per_partition,
                hidden_size,
                dtype=params_dtype,
            ),
            requires_grad=False,
        )
        layer.register_parameter("w13_weight", w13_weight)
        set_weight_attrs(w13_weight, extra_weight_attrs)

        w2_weight = torch.nn.Parameter(
            torch.empty(
                num_experts,
                hidden_size,
                intermediate_size_per_partition,
                dtype=params_dtype,
            ),
            requires_grad=False,
        )
        layer.register_parameter("w2_weight", w2_weight)
        set_weight_attrs(w2_weight, extra_weight_attrs)

        # WEIGHT_SCALES
        assert self.weight_quant.strategy == QuantizationStrategy.CHANNEL
        w13_weight_scale = torch.nn.Parameter(
            torch.ones(
                num_experts, 2 * intermediate_size_per_partition, 1, dtype=torch.float32
            ),
            requires_grad=False,
        )
        layer.register_parameter("w13_weight_scale", w13_weight_scale)
        w2_weight_scale = torch.nn.Parameter(
            torch.ones(num_experts, hidden_size, 1, dtype=torch.float32),
            requires_grad=False,
        )
        layer.register_parameter("w2_weight_scale", w2_weight_scale)
        # Add PER-CHANNEL quantization for FusedMoE.weight_loader.
        extra_weight_attrs.update(
            {"quant_method": FusedMoeWeightScaleSupported.CHANNEL.value}
        )
        set_weight_attrs(w13_weight_scale, extra_weight_attrs)
        set_weight_attrs(w2_weight_scale, extra_weight_attrs)

        # INPUT_SCALES
        assert not self.static_input_scales
        layer.w13_input_scale = None
        layer.w2_input_scale = None

    def process_weights_after_loading(self, layer: torch.nn.Module) -> None:
        pass

    def get_fused_moe_quant_config(
        self, layer: torch.nn.Module
    ) -> FusedMoEQuantConfig | None:
        return int8_w8a8_moe_quant_config(
            w1_scale=layer.w13_weight_scale,
            w2_scale=layer.w2_weight_scale,
            a1_scale=layer.w13_input_scale,
            a2_scale=layer.w2_input_scale,
            per_act_token_quant=True,
        )

    def apply(
        self,
        layer: FusedMoE,
        x: torch.Tensor,
        router_logits: torch.Tensor,
        top_k: int,
        renormalize: bool,
        use_grouped_topk: bool = False,
        topk_group: int | None = None,
        num_expert_group: int | None = None,
        global_num_experts: int = -1,
        expert_map: torch.Tensor | None = None,
        custom_routing_function: Callable | None = None,
        scoring_func: str = "softmax",
        routed_scaling_factor: float = 1.0,
        e_score_correction_bias: torch.Tensor | None = None,
        apply_router_weight_on_input: bool = False,
        activation: str = "silu",
        enable_eplb: bool = False,
        expert_load_view: torch.Tensor | None = None,
        logical_to_physical_map: torch.Tensor | None = None,
        logical_replica_count: torch.Tensor | None = None,
    ) -> torch.Tensor | tuple[torch.Tensor, torch.Tensor]:
        from vllm.model_executor.layers.fused_moe import fused_experts

<<<<<<< HEAD
        topk_weights, topk_ids = FusedMoE.select_experts(
=======
        topk_weights, topk_ids, _ = layer.select_experts(
>>>>>>> 3cfa63ad
            hidden_states=x,
            router_logits=router_logits,
        )

        return fused_experts(
            hidden_states=x,
            w1=layer.w13_weight,
            w2=layer.w2_weight,
            topk_weights=topk_weights,
            topk_ids=topk_ids,
            inplace=True,
            activation=activation,
            apply_router_weight_on_input=apply_router_weight_on_input,
            global_num_experts=global_num_experts,
            expert_map=expert_map,
            quant_config=self.moe_quant_config,
        )


class CompressedTensorsWNA16MarlinMoEMethod(CompressedTensorsMoEMethod):
    def __init__(
        self,
        quant_config: "CompressedTensorsConfig",  # type: ignore # noqa E501
        moe: FusedMoEConfig,
    ):
        super().__init__(moe)
        self.quant_config = quant_config
        # TODO: @dsikka: refactor this to use schemes as other kernels
        # are supported + check if the layer is being ignored.
        config = self.quant_config.target_scheme_map["Linear"].get("weights")
        self.num_bits = config.num_bits
        self.packed_factor = 32 // config.num_bits
        self.strategy = config.strategy
        self.group_size = config.group_size
        self.actorder = config.actorder
        assert config.symmetric, "Only symmetric quantization is supported for MoE"

        if not (
            self.quant_config.quant_format == CompressionFormat.pack_quantized.value
            and self.num_bits in WNA16_SUPPORTED_BITS
        ):
            raise ValueError(
                "For Fused MoE layers, only ",
                f"{CompressionFormat.pack_quantized.value} ",
                "is supported for the following bits: ",
                f"{WNA16_SUPPORTED_BITS}",
            )
        self.quant_type = WNA16_SUPPORTED_TYPES_MAP[self.num_bits]
        self.use_marlin = True

    def create_weights(
        self,
        layer: torch.nn.Module,
        num_experts: int,
        hidden_size: int,
        intermediate_size_per_partition: int,
        params_dtype: torch.dtype,
        **extra_weight_attrs,
    ):
        intermediate_size_full = extra_weight_attrs.pop("intermediate_size_full")

        # Will transpose the loaded weight along the
        # intermediate and hidden dim sizes. Will
        # shard for TP along the transposed dims
        extra_weight_attrs.update(
            {"is_transposed": True, "quant_method": self.strategy}
        )
        w13_weight = torch.nn.Parameter(
            torch.empty(
                num_experts,
                hidden_size // self.packed_factor,
                2 * intermediate_size_per_partition,
                dtype=torch.int32,
            ),
            requires_grad=False,
        )
        layer.register_parameter("w13_weight_packed", w13_weight)
        set_weight_attrs(w13_weight, extra_weight_attrs)

        w2_weight = torch.nn.Parameter(
            torch.empty(
                num_experts,
                intermediate_size_per_partition // self.packed_factor,
                hidden_size,
                dtype=torch.int32,
            ),
            requires_grad=False,
        )
        layer.register_parameter("w2_weight_packed", w2_weight)
        set_weight_attrs(w2_weight, extra_weight_attrs)

        # In the case where we have actorder/g_idx,
        # we do not partition the w2 scales
        load_full_w2 = self.actorder and self.group_size != -1
        w2_scales_size = (
            intermediate_size_full if load_full_w2 else intermediate_size_per_partition
        )

        self.is_k_full = (not self.actorder) or (
            intermediate_size_per_partition == intermediate_size_full
        )

        if self.strategy == "channel":
            num_groups_w2 = num_groups_w13 = 1
            self.group_size = -1
        else:
            num_groups_w2 = w2_scales_size // self.group_size
            num_groups_w13 = hidden_size // self.group_size

        w13_scale = torch.nn.Parameter(
            torch.ones(
                num_experts,
                num_groups_w13,
                2 * intermediate_size_per_partition,
                dtype=params_dtype,
            ),
            requires_grad=False,
        )
        layer.register_parameter("w13_weight_scale", w13_scale)
        set_weight_attrs(w13_scale, extra_weight_attrs)

        w2_scale = torch.nn.Parameter(
            torch.ones(num_experts, num_groups_w2, hidden_size, dtype=params_dtype),
            requires_grad=False,
        )
        layer.register_parameter("w2_weight_scale", w2_scale)
        set_weight_attrs(w2_scale, extra_weight_attrs)
        set_weight_attrs(w2_scale, {"load_full_w2": load_full_w2})

        w2_weight_shape = torch.nn.Parameter(
            torch.empty(num_experts, 2), requires_grad=False
        )
        layer.register_parameter("w2_weight_shape", w2_weight_shape)
        set_weight_attrs(w2_weight_shape, extra_weight_attrs)
        w13_weight_shape = torch.nn.Parameter(
            torch.empty(num_experts, 2), requires_grad=False
        )

        layer.register_parameter("w13_weight_shape", w13_weight_shape)
        set_weight_attrs(w13_weight_shape, extra_weight_attrs)

        w13_g_idx = torch.nn.Parameter(
            torch.empty(
                num_experts,
                hidden_size,
                dtype=torch.int32,
            ),
            requires_grad=False,
        )
        layer.register_parameter("w13_weight_g_idx", w13_g_idx)
        set_weight_attrs(w13_g_idx, extra_weight_attrs)

        w2_g_idx = torch.nn.Parameter(
            torch.empty(
                num_experts,
                intermediate_size_per_partition,
                dtype=torch.int32,
            ),
            requires_grad=False,
        )
        layer.register_parameter("w2_weight_g_idx", w2_g_idx)
        set_weight_attrs(w2_g_idx, extra_weight_attrs)

        w13_g_idx_sort_indices = torch.nn.Parameter(
            torch.empty(
                num_experts,
                hidden_size,
                dtype=torch.int32,
            ),
            requires_grad=False,
        )
        layer.register_parameter("w13_g_idx_sort_indices", w13_g_idx_sort_indices)
        set_weight_attrs(w13_g_idx_sort_indices, extra_weight_attrs)

        w2_g_idx_sort_indices = torch.nn.Parameter(
            torch.empty(
                num_experts,
                intermediate_size_per_partition,
                dtype=torch.int32,
            ),
            requires_grad=False,
        )
        layer.register_parameter("w2_g_idx_sort_indices", w2_g_idx_sort_indices)
        set_weight_attrs(w2_g_idx_sort_indices, extra_weight_attrs)

        layer.a13_scale = None
        layer.a2_scale = None
        layer.marlin_state = GPTQMarlinState.REPACK

    def process_weights_after_loading(self, layer: torch.nn.Module) -> None:
        num_experts = layer.w13_weight_g_idx.shape[0]
        device = layer.w13_weight_g_idx.device

        # when running models with grouped act order,
        # resort to g_idx values provided in checkpoint
        if self.actorder == "group":
            w13_g_idx_sort_indices = torch.empty_like(layer.w13_weight_g_idx)
            w2_g_idx_sort_indices = torch.empty_like(layer.w2_weight_g_idx)
            w13_sorted_g_idx = torch.empty_like(layer.w13_weight_g_idx)
            w2_sorted_g_idx = torch.empty_like(layer.w2_weight_g_idx)

            for e in range(num_experts):
                w13_g_idx_sort_indices[e] = torch.argsort(layer.w13_weight_g_idx[e]).to(
                    torch.int32
                )
                w2_g_idx_sort_indices[e] = torch.argsort(layer.w2_weight_g_idx[e]).to(
                    torch.int32
                )
                w13_sorted_g_idx[e] = layer.w13_weight_g_idx[e][
                    w13_g_idx_sort_indices[e]
                ]
                w2_sorted_g_idx[e] = layer.w2_weight_g_idx[e][w2_g_idx_sort_indices[e]]

            replace_parameter(layer, "w13_weight_g_idx", w13_sorted_g_idx)
            replace_parameter(layer, "w2_weight_g_idx", w2_sorted_g_idx)
            replace_parameter(layer, "w13_g_idx_sort_indices", w13_g_idx_sort_indices)
            replace_parameter(layer, "w2_g_idx_sort_indices", w2_g_idx_sort_indices)

        else:
            layer.w13_weight_g_idx = torch.nn.Parameter(
                torch.empty((num_experts, 0), dtype=torch.int32, device=device),
                requires_grad=False,
            )
            layer.w2_weight_g_idx = torch.nn.Parameter(
                torch.empty((num_experts, 0), dtype=torch.int32, device=device),
                requires_grad=False,
            )
            layer.w13_g_idx_sort_indices = torch.nn.Parameter(
                torch.empty((num_experts, 0), dtype=torch.int32, device=device),
                requires_grad=False,
            )
            layer.w2_g_idx_sort_indices = torch.nn.Parameter(
                torch.empty((num_experts, 0), dtype=torch.int32, device=device),
                requires_grad=False,
            )

        marlin_w13_qweight = ops.gptq_marlin_moe_repack(
            layer.w13_weight_packed,
            layer.w13_g_idx_sort_indices,
            layer.w13_weight_packed.shape[1] * self.packed_factor,
            layer.w13_weight_packed.shape[2],
            self.num_bits,
        )
        replace_parameter(layer, "w13_weight_packed", marlin_w13_qweight)
        marlin_w2_qweight = ops.gptq_marlin_moe_repack(
            layer.w2_weight_packed,
            layer.w2_g_idx_sort_indices,
            layer.w2_weight_packed.shape[1] * self.packed_factor,
            layer.w2_weight_packed.shape[2],
            self.num_bits,
        )
        replace_parameter(layer, "w2_weight_packed", marlin_w2_qweight)
        # Repack scales
        marlin_w13_scales = marlin_moe_permute_scales(
            s=layer.w13_weight_scale,
            size_k=layer.w13_weight_packed.shape[2],
            size_n=layer.w13_weight_scale.shape[2],
            group_size=self.group_size,
        )
        replace_parameter(layer, "w13_weight_scale", marlin_w13_scales)
        marlin_w2_scales = marlin_moe_permute_scales(
            s=layer.w2_weight_scale,
            size_k=layer.w2_weight_scale.shape[1]
            * (self.group_size if self.group_size != -1 else self.packed_factor),
            size_n=layer.w2_weight_scale.shape[2],
            group_size=self.group_size,
        )
        replace_parameter(layer, "w2_weight_scale", marlin_w2_scales)

        layer.workspace = marlin_make_workspace_new(device, 4)

    def get_fused_moe_quant_config(
        self, layer: torch.nn.Module
    ) -> FusedMoEQuantConfig | None:
        if self.num_bits != 4:
            return None
        return int4_w4a16_moe_quant_config(
            w1_scale=layer.w13_weight_scale,
            w2_scale=layer.w2_weight_scale,
            w1_zp=None,
            w2_zp=None,
            block_shape=[0, self.group_size],
        )

    def select_gemm_impl(
        self,
        prepare_finalize: mk.FusedMoEPrepareAndFinalize,
        layer: torch.nn.Module,
    ) -> mk.FusedMoEPermuteExpertsUnpermute:
        assert self.num_bits == 4, "only supporting w4"
        layer.w13_weight = layer.w13_weight_packed
        layer.w2_weight = layer.w2_weight_packed
        assert all([w is not None for w in [layer.w13_weight, layer.w2_weight]])
        assert self.moe_quant_config is not None
        if (
            prepare_finalize.activation_format
            == mk.FusedMoEActivationFormat.BatchedExperts
        ):
            max_num_tokens_per_rank = prepare_finalize.max_num_tokens_per_rank()
            assert max_num_tokens_per_rank is not None
            return BatchedMarlinExperts(
                max_num_tokens=max_num_tokens_per_rank,
                num_dispatchers=prepare_finalize.num_dispatchers(),
                quant_config=self.moe_quant_config,
                w13_g_idx=layer.w13_weight_g_idx,
                w2_g_idx=layer.w2_weight_g_idx,
                w13_g_idx_sort_indices=layer.w13_g_idx_sort_indices,
                w2_g_idx_sort_indices=layer.w2_g_idx_sort_indices,
                is_k_full=self.is_k_full,
            )
        else:
            return MarlinExperts(
                quant_config=self.moe_quant_config,
                w13_g_idx=layer.w13_weight_g_idx,
                w2_g_idx=layer.w2_weight_g_idx,
                w13_g_idx_sort_indices=layer.w13_g_idx_sort_indices,
                w2_g_idx_sort_indices=layer.w2_g_idx_sort_indices,
                is_k_full=self.is_k_full,
            )

    def apply(
        self,
        layer: FusedMoE,
        x: torch.Tensor,
        router_logits: torch.Tensor,
        top_k: int,
        renormalize: bool,
        use_grouped_topk: bool = False,
        topk_group: int | None = None,
        num_expert_group: int | None = None,
        global_num_experts: int = -1,
        expert_map: torch.Tensor | None = None,
        custom_routing_function: Callable | None = None,
        scoring_func: str = "softmax",
        routed_scaling_factor: float = 1.0,
        e_score_correction_bias: torch.Tensor | None = None,
        apply_router_weight_on_input: bool = False,
        activation: str = "silu",
        enable_eplb: bool = False,
        expert_load_view: torch.Tensor | None = None,
        logical_to_physical_map: torch.Tensor | None = None,
        logical_replica_count: torch.Tensor | None = None,
    ) -> torch.Tensor | tuple[torch.Tensor, torch.Tensor]:
        assert activation == "silu", f"{activation} not supported for Marlin MoE."

<<<<<<< HEAD
        topk_weights, topk_ids = FusedMoE.select_experts(
=======
        topk_weights, topk_ids, _ = layer.select_experts(
>>>>>>> 3cfa63ad
            hidden_states=x,
            router_logits=router_logits,
        )

        return fused_marlin_moe(
            x,
            layer.w13_weight_packed,
            layer.w2_weight_packed,
            None,
            None,
            layer.w13_weight_scale,
            layer.w2_weight_scale,
            router_logits,
            topk_weights,
            topk_ids,
            quant_type_id=self.quant_type.id,
            apply_router_weight_on_input=apply_router_weight_on_input,
            global_num_experts=global_num_experts,
            expert_map=expert_map,
            g_idx1=layer.w13_weight_g_idx,
            g_idx2=layer.w2_weight_g_idx,
            sort_indices1=layer.w13_g_idx_sort_indices,
            sort_indices2=layer.w2_g_idx_sort_indices,
            workspace=layer.workspace,
            is_k_full=self.is_k_full,
        )


class CompressedTensorsWNA16MoEMethod(CompressedTensorsMoEMethod):
    def __init__(
        self,
        quant_config: "CompressedTensorsConfig",  # type: ignore # noqa E501
        moe: FusedMoEConfig,
    ):
        super().__init__(moe)
        self.quant_config = quant_config
        # TODO: @dsikka: refactor this to use schemes as other kernels
        # are supported + check if the layer is being ignored.
        config = self.quant_config.target_scheme_map["Linear"].get("weights")
        self.num_bits = config.num_bits
        self.packed_factor = 32 // config.num_bits
        self.strategy = config.strategy
        # channelwise is not supported by this kernel
        assert config.strategy == "group"
        self.group_size = config.group_size
        # grouped actorder isn't supported by this kernel
        assert config.actorder != "group"
        assert config.symmetric, "Only symmetric quantization is supported for MoE"

        if not (
            self.quant_config.quant_format == CompressionFormat.pack_quantized.value
            and self.num_bits in WNA16_SUPPORTED_BITS
        ):
            raise ValueError(
                "For Fused MoE layers, only ",
                f"{CompressionFormat.pack_quantized.value} ",
                "is supported for the following bits: ",
                f"{WNA16_SUPPORTED_BITS}",
            )

    def create_weights(
        self,
        layer: torch.nn.Module,
        num_experts: int,
        hidden_size: int,
        intermediate_size_per_partition: int,
        params_dtype: torch.dtype,
        **extra_weight_attrs,
    ):
        # Will transpose the loaded weight along the
        # intermediate and hidden dim sizes. Will
        # shard for TP along the transposed dims
        extra_weight_attrs.update(
            {"is_transposed": True, "quant_method": self.strategy}
        )
        w13_weight = torch.nn.Parameter(
            torch.empty(
                num_experts,
                hidden_size // self.packed_factor,
                2 * intermediate_size_per_partition,
                dtype=torch.int32,
            ),
            requires_grad=False,
        )
        layer.register_parameter("w13_weight_packed", w13_weight)
        set_weight_attrs(w13_weight, extra_weight_attrs)

        w2_weight = torch.nn.Parameter(
            torch.empty(
                num_experts,
                intermediate_size_per_partition // self.packed_factor,
                hidden_size,
                dtype=torch.int32,
            ),
            requires_grad=False,
        )
        layer.register_parameter("w2_weight_packed", w2_weight)
        set_weight_attrs(w2_weight, extra_weight_attrs)

        w2_scales_size = intermediate_size_per_partition

        if self.strategy == "channel":
            num_groups_w2 = num_groups_w13 = 1
            self.group_size = -1
        else:
            num_groups_w2 = w2_scales_size // self.group_size
            num_groups_w13 = hidden_size // self.group_size

        w13_scale = torch.nn.Parameter(
            torch.ones(
                num_experts,
                num_groups_w13,
                2 * intermediate_size_per_partition,
                dtype=params_dtype,
            ),
            requires_grad=False,
        )
        layer.register_parameter("w13_weight_scale", w13_scale)
        set_weight_attrs(w13_scale, extra_weight_attrs)

        w2_scale = torch.nn.Parameter(
            torch.ones(num_experts, num_groups_w2, hidden_size, dtype=params_dtype),
            requires_grad=False,
        )
        layer.register_parameter("w2_weight_scale", w2_scale)
        set_weight_attrs(w2_scale, extra_weight_attrs)
        set_weight_attrs(w2_scale, {"load_full_w2": False})

        w2_weight_shape = torch.nn.Parameter(
            torch.empty(num_experts, 2), requires_grad=False
        )
        layer.register_parameter("w2_weight_shape", w2_weight_shape)
        set_weight_attrs(w2_weight_shape, extra_weight_attrs)
        w13_weight_shape = torch.nn.Parameter(
            torch.empty(num_experts, 2), requires_grad=False
        )

        layer.register_parameter("w13_weight_shape", w13_weight_shape)
        set_weight_attrs(w13_weight_shape, extra_weight_attrs)

        w13_g_idx = torch.nn.Parameter(
            torch.empty(
                num_experts,
                hidden_size,
                dtype=torch.int32,
            ),
            requires_grad=False,
        )
        layer.register_parameter("w13_weight_g_idx", w13_g_idx)
        set_weight_attrs(w13_g_idx, extra_weight_attrs)

        w2_g_idx = torch.nn.Parameter(
            torch.empty(
                num_experts,
                intermediate_size_per_partition,
                dtype=torch.int32,
            ),
            requires_grad=False,
        )
        layer.register_parameter("w2_weight_g_idx", w2_g_idx)
        set_weight_attrs(w2_g_idx, extra_weight_attrs)

        w13_g_idx_sort_indices = torch.nn.Parameter(
            torch.empty(
                num_experts,
                hidden_size,
                dtype=torch.int32,
            ),
            requires_grad=False,
        )
        layer.register_parameter("w13_g_idx_sort_indices", w13_g_idx_sort_indices)
        set_weight_attrs(w13_g_idx_sort_indices, extra_weight_attrs)

        w2_g_idx_sort_indices = torch.nn.Parameter(
            torch.empty(
                num_experts,
                intermediate_size_per_partition,
                dtype=torch.int32,
            ),
            requires_grad=False,
        )
        layer.register_parameter("w2_g_idx_sort_indices", w2_g_idx_sort_indices)
        set_weight_attrs(w2_g_idx_sort_indices, extra_weight_attrs)

        layer.a13_scale = None
        layer.a2_scale = None

    def process_weights_after_loading(self, layer: torch.nn.Module) -> None:
        # Reconfigure packed weights and scales to match moe_wna16 format
        layer.w13_weight_packed = torch.nn.Parameter(
            layer.w13_weight_packed.transpose(1, 2).contiguous().view(torch.uint8),
            requires_grad=False,
        )
        layer.w2_weight_packed = torch.nn.Parameter(
            layer.w2_weight_packed.transpose(1, 2).contiguous().view(torch.uint8),
            requires_grad=False,
        )
        layer.w13_weight_scale = torch.nn.Parameter(
            layer.w13_weight_scale.transpose(1, 2).contiguous(), requires_grad=False
        )
        layer.w2_weight_scale = torch.nn.Parameter(
            layer.w2_weight_scale.transpose(1, 2).contiguous(), requires_grad=False
        )

    def get_fused_moe_quant_config(
        self, layer: torch.nn.Module
    ) -> FusedMoEQuantConfig | None:
        assert self.num_bits == 4 or self.num_bits == 8
        config_builder = (
            int4_w4a16_moe_quant_config
            if self.num_bits == 4
            else int8_w8a16_moe_quant_config
        )

        return config_builder(
            w1_scale=layer.w13_weight_scale,
            w2_scale=layer.w2_weight_scale,
            w1_zp=None,
            w2_zp=None,
            block_shape=[0, self.group_size],
        )

    def apply(
        self,
        layer: FusedMoE,
        x: torch.Tensor,
        router_logits: torch.Tensor,
        top_k: int,
        renormalize: bool,
        use_grouped_topk: bool = False,
        topk_group: int | None = None,
        num_expert_group: int | None = None,
        global_num_experts: int = -1,
        expert_map: torch.Tensor | None = None,
        custom_routing_function: Callable | None = None,
        scoring_func: str = "softmax",
        routed_scaling_factor: float = 1.0,
        e_score_correction_bias: torch.Tensor | None = None,
        apply_router_weight_on_input: bool = False,
        activation: str = "silu",
        enable_eplb: bool = False,
        expert_load_view: torch.Tensor | None = None,
        logical_to_physical_map: torch.Tensor | None = None,
        logical_replica_count: torch.Tensor | None = None,
    ) -> torch.Tensor | tuple[torch.Tensor, torch.Tensor]:
        from vllm.model_executor.layers.fused_moe import fused_experts

<<<<<<< HEAD
        topk_weights, topk_ids = FusedMoE.select_experts(
=======
        topk_weights, topk_ids, _ = layer.select_experts(
>>>>>>> 3cfa63ad
            hidden_states=x,
            router_logits=router_logits,
        )

        return fused_experts(
            x,
            layer.w13_weight_packed,
            layer.w2_weight_packed,
            topk_weights=topk_weights,
            topk_ids=topk_ids,
            inplace=True,
            activation=activation,
            apply_router_weight_on_input=apply_router_weight_on_input,
            global_num_experts=global_num_experts,
            expert_map=expert_map,
            quant_config=self.moe_quant_config,
        )

    @property
    def supports_eplb(self) -> bool:
        return True


class CompressedTensorsW4A8Int8MoEMethod(CompressedTensorsMoEMethod):
    """
    CPU-only MoE method using dynamic 4-bit matmul kernels on Arm Platform
    - Weights: int4 (stored as int8 values in [-8,7], packed to uint8 nibbles)
    - Scales: Fp32 for Channelwise , bf16 for groupwise quantization
    - Bias: Same data type as original weights
    - Activations: FP32/Bf16 dynamic per-token (A8 Int),
      quantized inside the kernel
    """

    def __init__(
        self,
        quant_config: "CompressedTensorsConfig",  # type: ignore # noqa E501
        moe: FusedMoEConfig,
    ):
        super().__init__(moe)
        self.has_bias = self.moe.has_bias
        self.quant_config = quant_config

        # Validate scheme: weights=W4 (channel or group),
        # activations=dynamic TOKEN (A8)
        wq = self.quant_config.target_scheme_map["Linear"].get("weights")
        aq = self.quant_config.target_scheme_map["Linear"].get("input_activations")

        # Must be dynamic per-token activations
        if aq.strategy != QuantizationStrategy.TOKEN or not aq.dynamic:
            raise ValueError(
                "W4A8-int MoE needs dynamic per-token activation quantization."
            )

        # Weight can be channel-wise (group_size=None) or group-wise
        self.group_size = wq.group_size if (wq.group_size is not None) else -1
        if wq.num_bits != 4:
            raise ValueError("This method only supports 4-bit weights (num_bits=4).")

        # CPU only
        if not current_platform.is_cpu():
            raise ValueError("CompressedTensorsW4A8Int8MoEMethod is CPU-only.")

        # Arm: check _dyn ops availability
        if current_platform.get_cpu_architecture() == CpuArchEnum.ARM:
            try:
                _ = torch.ops.aten._dyn_quant_matmul_4bit
                _ = torch.ops.aten._dyn_quant_pack_4bit_weight
            except AttributeError as err:
                raise RuntimeError(
                    f"""PyTorch {torch.__version__} lacks _dyn_quant_* 4bit ops;
                    install a newer build."""
                ) from err
        self.static_input_scales = False  # always dynamic per token

    # ---- parameter creation ----
    def create_weights(
        self,
        layer: torch.nn.Module,
        num_experts: int,
        hidden_size: int,
        intermediate_size_per_partition: int,
        params_dtype: torch.dtype,
        **extra_weight_attrs,
    ):
        # Shapes per local rank (TP/EP):
        #   w13: [E, 2*I_local, H]  int8  (int4 values in [-8,7])
        #   w2 : [E, H, I_local]    int8
        # Scales:
        #   channel-wise: group_size=-1 -> per-output-row, single scale per row
        #   group-wise  : group_size=g   ->
        #   per-output-row, (in_features/g) scales

        E = num_experts
        H = hidden_size
        IN = intermediate_size_per_partition
        g = self.group_size

        # Per-row scale columns
        def _n_scale_cols(in_features: int) -> int:
            return 1 if g == -1 else (in_features // g)

        # Register unpacked int4-as-int8 weights the loader will fill.
        w13 = torch.nn.Parameter(
            torch.empty(E, 2 * IN, H, dtype=torch.int8), requires_grad=False
        )
        set_weight_attrs(w13, extra_weight_attrs)
        layer.register_parameter("w13_weight", w13)

        w2 = torch.nn.Parameter(
            torch.empty(E, H, IN, dtype=torch.int8), requires_grad=False
        )
        set_weight_attrs(w2, extra_weight_attrs)
        layer.register_parameter("w2_weight", w2)

        # Register scales
        # KleidiAI groupwise kernels accepts float32 scales
        # KleidiAI groupwise kernels accepts bfloat16 scales
        scale_dtype = torch.float32 if g == -1 else torch.bfloat16

        w13_s = torch.nn.Parameter(
            torch.ones(E, 2 * IN, _n_scale_cols(H), dtype=scale_dtype),
            requires_grad=False,
        )
        set_weight_attrs(
            w13_s,
            {"quant_method": "channel" if g == -1 else "group", **extra_weight_attrs},
        )
        layer.register_parameter("w13_weight_scale", w13_s)

        w2_s = torch.nn.Parameter(
            torch.ones(E, H, _n_scale_cols(IN), dtype=scale_dtype), requires_grad=False
        )
        set_weight_attrs(
            w2_s,
            {"quant_method": "channel" if g == -1 else "group", **extra_weight_attrs},
        )
        layer.register_parameter("w2_weight_scale", w2_s)

        if self.has_bias:
            w13_bias = torch.nn.Parameter(
                torch.zeros(E, 2 * IN, dtype=params_dtype), requires_grad=False
            )
            layer.register_parameter("w13_bias", w13_bias)
            set_weight_attrs(w13_bias, extra_weight_attrs)

            w2_bias = torch.nn.Parameter(
                torch.zeros(num_experts, hidden_size, dtype=params_dtype),
                requires_grad=False,
            )
            layer.register_parameter("w2_bias", w2_bias)
            set_weight_attrs(w2_bias, extra_weight_attrs)

        # Placeholders for packed weights (will be replaced after packing)
        layer.register_parameter(
            "w13_weight_packed", torch.nn.Parameter(torch.empty(0), requires_grad=False)
        )
        set_weight_attrs(layer.w13_weight_packed, extra_weight_attrs)

        layer.register_parameter(
            "w2_weight_packed", torch.nn.Parameter(torch.empty(0), requires_grad=False)
        )
        set_weight_attrs(layer.w2_weight_packed, extra_weight_attrs)

        # dims for 4 bit fused matmuls
        layer.w13_in_features = H
        layer.w13_out_features = 2 * IN
        layer.w2_in_features = IN
        layer.w2_out_features = H
        layer.group_size = g

    # post-load packing to dyn-4bit KleidiAI kernel's format
    def process_weights_after_loading(self, layer: torch.nn.Module) -> None:
        E = layer.w13_weight.shape[0]
        H = layer.w13_in_features
        I2 = layer.w13_out_features
        IN = layer.w2_in_features
        g = layer.group_size

        def _pack_matrix(
            int4_as_int8_2d: torch.Tensor,
            scales_2d: torch.Tensor,
            bias_1d: torch.Tensor | None,
            in_features: int,
            out_features: int,
        ) -> torch.Tensor:
            # int4 values are stored as int8 in [-8,7].
            # Shift to unsigned nibble and pack pairs along input-dim.
            tmp = int4_as_int8_2d.add(8)  # [out, in]
            uint8_nibbles = ((tmp[:, 1::2] << 4) | tmp[:, ::2]).to(
                torch.uint8
            )  # [out, in//2]

            # KleidiAI groupwise kernels accepts float32 scales
            # KleidiAI groupwise kernels accepts bfloat16 scales
            scale_dtype = torch.float32 if g == -1 else torch.bfloat16
            scales = scales_2d.to(scale_dtype)
            bias = None if bias_1d is None else bias_1d.to(torch.float32)
            return torch.ops.aten._dyn_quant_pack_4bit_weight(
                uint8_nibbles,
                scales,
                bias,
                g if g != -1 else in_features,
                in_features,
                out_features,
            )

        # Pack per expert
        w13_packed_list = []
        w2_packed_list = []

        has_w13_bias = hasattr(layer, "w13_bias") and layer.w13_bias is not None
        has_w2_bias = hasattr(layer, "w2_bias") and layer.w2_bias is not None

        for e in range(E):
            w13_packed_list.append(
                _pack_matrix(
                    layer.w13_weight[e],  # [2I, H]
                    layer.w13_weight_scale[e],  # [2I, H/g or 1]
                    layer.w13_bias[e] if has_w13_bias else None,  # [2I]
                    H,
                    I2,
                )
            )
            w2_packed_list.append(
                _pack_matrix(
                    # w2 shape is [H, IN]; we need [out, in] == [H, IN].
                    layer.w2_weight[e],  # [H, IN]
                    layer.w2_weight_scale[e],  # [H, IN/g or 1]
                    layer.w2_bias[e] if has_w2_bias else None,  # [H]
                    IN,
                    layer.w2_out_features,  # in_features=IN, out_features=H
                )
            )

        # each packed tensor has identical shape per expert; stack on dim 0
        w13_packed = torch.stack(w13_packed_list, dim=0)
        w2_packed = torch.stack(w2_packed_list, dim=0)

        replace_parameter(
            layer,
            "w13_weight_packed",
            torch.nn.Parameter(w13_packed, requires_grad=False),
        )
        replace_parameter(
            layer,
            "w2_weight_packed",
            torch.nn.Parameter(w2_packed, requires_grad=False),
        )

        # free raw tensors/scales/bias now that they're packed into the payload.
        replace_parameter(
            layer, "w13_weight", torch.nn.Parameter(torch.empty(0), requires_grad=False)
        )
        replace_parameter(
            layer, "w2_weight", torch.nn.Parameter(torch.empty(0), requires_grad=False)
        )
        replace_parameter(
            layer,
            "w13_weight_scale",
            torch.nn.Parameter(torch.empty(0), requires_grad=False),
        )
        replace_parameter(
            layer,
            "w2_weight_scale",
            torch.nn.Parameter(torch.empty(0), requires_grad=False),
        )
        if has_w13_bias:
            replace_parameter(
                layer,
                "w13_bias",
                torch.nn.Parameter(torch.empty(0), requires_grad=False),
            )
        if has_w2_bias:
            replace_parameter(
                layer,
                "w2_bias",
                torch.nn.Parameter(torch.empty(0), requires_grad=False),
            )

    def get_fused_moe_quant_config(
        self, layer: torch.nn.Module
    ) -> FusedMoEQuantConfig | None:
        # CPU dynamic 4-bit MoE path does not use modular kernels or
        # fused_experts; quant config is not needed.
        return None

    def apply(
        self,
        layer: torch.nn.Module,
        x: torch.Tensor,
        router_logits: torch.Tensor,
        top_k: int,
        renormalize: bool,
        use_grouped_topk: bool = False,
        topk_group: int | None = None,
        num_expert_group: int | None = None,
        global_num_experts: int = -1,
        expert_map: torch.Tensor | None = None,
        custom_routing_function: Callable | None = None,
        scoring_func: str = "softmax",
        routed_scaling_factor: float = 1.0,
        e_score_correction_bias: torch.Tensor | None = None,
        apply_router_weight_on_input: bool = False,
        activation: str = "silu",
        enable_eplb: bool = False,
        expert_load_view: torch.Tensor | None = None,
        logical_to_physical_map: torch.Tensor | None = None,
        logical_replica_count: torch.Tensor | None = None,
    ) -> torch.Tensor:
        assert not enable_eplb, "EPLB not supported for W4A8-int MoE yet."
        assert activation in ("silu", "swigluoai", "swiglu"), (
            "Only SiLU/SwiGLUGU/SwiGLUUG are supported."
        )
        assert expert_map is None, """expert_map/EP not implemented
        for CPU dyn-4bit MoE."""

        def _act_kind(s: str) -> int:
            # 0 = SwiGLU_Gu (SiLU(g)*u), 1 = SwiGLU_Ug (SiLU(u)*g), 2 = SiLU
            if s == "swiglu":
                return 0
            if s == "swigluoai":
                return 1
            if s == "silu":
                return 2
            raise ValueError(f"Unknown activation '{s}'")

        # Apply topk softmax on router output
        topk_weights, topk_ids = select_experts(
            hidden_states=x,
            router_logits=router_logits,
            use_grouped_topk=use_grouped_topk,
            top_k=top_k,
            renormalize=renormalize,
            topk_group=topk_group,
            num_expert_group=num_expert_group,
            custom_routing_function=custom_routing_function,
            scoring_func=scoring_func,
            routed_scaling_factor=routed_scaling_factor,
            e_score_correction_bias=e_score_correction_bias,
        )

        return torch.ops._C.dynamic_4bit_int_moe(
            x,
            topk_ids.to(torch.long),
            topk_weights,
            layer.w13_weight_packed,
            layer.w2_weight_packed,
            layer.w2_out_features,
            layer.w2_in_features,
            layer.w13_out_features,
            layer.group_size,
            apply_router_weight_on_input,
            int(_act_kind(activation)),
        )<|MERGE_RESOLUTION|>--- conflicted
+++ resolved
@@ -555,11 +555,7 @@
                 e_score_correction_bias=e_score_correction_bias,
             )
 
-<<<<<<< HEAD
-        topk_weights, topk_ids = FusedMoE.select_experts(
-=======
         topk_weights, topk_ids, _ = layer.select_experts(
->>>>>>> 3cfa63ad
             hidden_states=x,
             router_logits=router_logits,
         )
@@ -1125,17 +1121,7 @@
         logical_to_physical_map: torch.Tensor | None = None,
         logical_replica_count: torch.Tensor | None = None,
     ) -> torch.Tensor | tuple[torch.Tensor, torch.Tensor]:
-<<<<<<< HEAD
-        if enable_eplb:
-            assert expert_load_view is not None
-            assert logical_to_physical_map is not None
-            assert logical_replica_count is not None
-            assert isinstance(layer, FusedMoE)
-
-        topk_weights, topk_ids = FusedMoE.select_experts(
-=======
         topk_weights, topk_ids, _ = layer.select_experts(
->>>>>>> 3cfa63ad
             hidden_states=x,
             router_logits=router_logits,
         )
@@ -1383,11 +1369,7 @@
     ) -> torch.Tensor | tuple[torch.Tensor, torch.Tensor]:
         from vllm.model_executor.layers.fused_moe import fused_experts
 
-<<<<<<< HEAD
-        topk_weights, topk_ids = FusedMoE.select_experts(
-=======
         topk_weights, topk_ids, _ = layer.select_experts(
->>>>>>> 3cfa63ad
             hidden_states=x,
             router_logits=router_logits,
         )
@@ -1733,11 +1715,7 @@
     ) -> torch.Tensor | tuple[torch.Tensor, torch.Tensor]:
         assert activation == "silu", f"{activation} not supported for Marlin MoE."
 
-<<<<<<< HEAD
-        topk_weights, topk_ids = FusedMoE.select_experts(
-=======
         topk_weights, topk_ids, _ = layer.select_experts(
->>>>>>> 3cfa63ad
             hidden_states=x,
             router_logits=router_logits,
         )
@@ -1985,11 +1963,7 @@
     ) -> torch.Tensor | tuple[torch.Tensor, torch.Tensor]:
         from vllm.model_executor.layers.fused_moe import fused_experts
 
-<<<<<<< HEAD
-        topk_weights, topk_ids = FusedMoE.select_experts(
-=======
         topk_weights, topk_ids, _ = layer.select_experts(
->>>>>>> 3cfa63ad
             hidden_states=x,
             router_logits=router_logits,
         )
