# SPDX-License-Identifier: Apache-2.0
# SPDX-FileCopyrightText: Copyright contributors to the vLLM project

from collections.abc import Callable
from enum import Enum
from functools import partial
from typing import TYPE_CHECKING, Any, Optional

import torch
from torch.nn import Module
from torch.nn.parameter import Parameter

import vllm.envs as envs
import vllm.model_executor.layers.fused_moe.modular_kernel as mk
from vllm import _custom_ops as ops
from vllm._aiter_ops import rocm_aiter_ops
from vllm.distributed import get_tensor_model_parallel_world_size
from vllm.logger import init_logger
from vllm.model_executor.layers.batch_invariant import (
    vllm_is_batch_invariant,
)
from vllm.model_executor.layers.fused_moe import (
    FusedMoE,
    FusedMoEActivationFormat,
    FusedMoEMethodBase,
    FusedMoEPermuteExpertsUnpermute,
    FusedMoEPrepareAndFinalize,
    FusedMoeWeightScaleSupported,
)
from vllm.model_executor.layers.fused_moe.config import (
    FusedMoEQuantConfig,
    RoutingMethodType,
    fp8_w8a8_moe_quant_config,
)
from vllm.model_executor.layers.fused_moe.fused_marlin_moe import fused_marlin_moe
from vllm.model_executor.layers.fused_moe.layer import UnquantizedFusedMoEMethod
from vllm.model_executor.layers.linear import (
    LinearBase,
    LinearMethodBase,
    UnquantizedLinearMethod,
)
from vllm.model_executor.layers.quantization import QuantizationMethods
from vllm.model_executor.layers.quantization.base_config import (
    QuantizationConfig,
    QuantizeMethodBase,
)
from vllm.model_executor.layers.quantization.kv_cache import BaseKVCacheMethod
from vllm.model_executor.layers.quantization.utils.flashinfer_utils import (
    FlashinferMoeBackend,
    apply_flashinfer_per_tensor_scale_fp8,
    build_flashinfer_fp8_cutlass_moe_prepare_finalize,
    flashinfer_cutlass_moe_fp8,
    get_flashinfer_moe_backend,
    register_moe_scaling_factors,
    rotate_flashinfer_fp8_moe_weights,
    select_cutlass_fp8_gemm_impl,
    swap_w13_to_w31,
)
from vllm.model_executor.layers.quantization.utils.fp8_utils import (
    W8A8BlockFp8LinearOp,
    create_fp8_input_scale,
    create_fp8_scale_parameter,
    create_fp8_weight_parameter,
    deepgemm_post_process_fp8_weight_block,
    maybe_post_process_fp8_weight_block,
    process_fp8_weight_block_strategy,
    process_fp8_weight_tensor_strategy,
    validate_fp8_block_shape,
)
from vllm.model_executor.layers.quantization.utils.marlin_utils_fp8 import (
    apply_fp8_marlin_linear,
    prepare_fp8_layer_for_marlin,
    prepare_moe_fp8_layer_for_marlin,
)
from vllm.model_executor.layers.quantization.utils.quant_utils import (
    GroupShape,
    is_layer_skipped,
)
from vllm.model_executor.layers.quantization.utils.w8a8_utils import (
    Fp8LinearOp,
    all_close_1d,
    cutlass_block_fp8_supported,
    cutlass_fp8_supported,
    maybe_create_device_identity,
    normalize_e4m3fn_to_e4m3fnuz,
    per_tensor_dequantize,
)
from vllm.model_executor.parameter import (
    BlockQuantScaleParameter,
    ModelWeightParameter,
    PerTensorScaleParameter,
)
from vllm.model_executor.utils import set_weight_attrs
from vllm.platforms import current_platform
from vllm.scalar_type import scalar_types
from vllm.utils.deep_gemm import (
    is_deep_gemm_e8m0_used,
    is_deep_gemm_supported,
)
from vllm.utils.flashinfer import has_flashinfer_moe
from vllm.utils.import_utils import has_deep_gemm

if TYPE_CHECKING:
    from vllm.model_executor.models.utils import WeightsMapper

ACTIVATION_SCHEMES = ["static", "dynamic"]

logger = init_logger(__name__)


class Fp8MoeBackend(Enum):
    NONE = 0
    FLASHINFER_TRTLLM = 1
    FLASHINFER_CUTLASS = 2
    DEEPGEMM = 3
    CUTLASS_BLOCK_SCALED_GROUPED_GEMM = 4
    MARLIN = 5
    TRITON = 6


def get_fp8_moe_backend(block_quant: bool) -> Fp8MoeBackend:
    """
    Select the primary FP8 MoE backend
    Note: Shape-specific fallbacks may still occur at runtime.
    """
    # Prefer FlashInfer backends on supported GPUs; allow SM90 and SM100.
    if (
        current_platform.is_cuda()
        and (
            current_platform.is_device_capability(100)
            or current_platform.is_device_capability(90)
        )
        and envs.VLLM_USE_FLASHINFER_MOE_FP8
        and has_flashinfer_moe()
    ):
        backend = get_flashinfer_moe_backend()
        if backend == FlashinferMoeBackend.TENSORRT_LLM:
            logger.info_once("Using FlashInfer FP8 MoE TRTLLM backend for SM100")
            return Fp8MoeBackend.FLASHINFER_TRTLLM
        else:
            if block_quant and current_platform.is_device_capability(100):
                raise ValueError(
                    "FlashInfer FP8 MoE throughput backend does not "
                    "support block quantization. Please use "
                    "VLLM_FLASHINFER_MOE_BACKEND=latency "
                    "instead."
                )
            logger.info_once("Using FlashInfer FP8 MoE CUTLASS backend for SM90/SM100")
            return Fp8MoeBackend.FLASHINFER_CUTLASS

    # weight-only path for older GPUs without native FP8
    use_marlin = (
        not current_platform.has_device_capability(89)
        or envs.VLLM_TEST_FORCE_FP8_MARLIN
    )
    if current_platform.is_rocm():
        use_marlin = False
    if use_marlin:
        logger.info_once("Using Marlin backend for FP8 MoE")
        return Fp8MoeBackend.MARLIN

    # deepGEMM on supported platforms with block-quantized weights
    if envs.VLLM_USE_DEEP_GEMM and envs.VLLM_MOE_USE_DEEP_GEMM and block_quant:
        if not has_deep_gemm():
            logger.warning_once(
                "DeepGEMM backend requested but not available.", scope="local"
            )
        elif is_deep_gemm_supported():
            logger.info_once("Using DeepGEMM backend for FP8 MoE", scope="local")
            return Fp8MoeBackend.DEEPGEMM

    # CUTLASS BlockScaled GroupedGemm on SM100 with block-quantized weights
    if (
        current_platform.is_cuda()
        and current_platform.is_device_capability(100)
        and block_quant
    ):
        logger.info_once(
            "Using Cutlass BlockScaled GroupedGemm backend for FP8 MoE", scope="local"
        )
        return Fp8MoeBackend.CUTLASS_BLOCK_SCALED_GROUPED_GEMM

    # default to Triton
    logger.info_once("Using Triton backend for FP8 MoE")
    return Fp8MoeBackend.TRITON


class Fp8Config(QuantizationConfig):
    """Config class for FP8."""

    def __init__(
        self,
        is_checkpoint_fp8_serialized: bool = False,
        activation_scheme: str = "dynamic",
        ignored_layers: list[str] | None = None,
        weight_block_size: list[int] | None = None,
    ) -> None:
        super().__init__()

        self.is_checkpoint_fp8_serialized = is_checkpoint_fp8_serialized

        if activation_scheme not in ACTIVATION_SCHEMES:
            raise ValueError(f"Unsupported activation scheme {activation_scheme}")
        self.activation_scheme = activation_scheme
        self.ignored_layers = ignored_layers or []
        if weight_block_size is not None:
            if not is_checkpoint_fp8_serialized:
                raise ValueError(
                    "The block-wise quantization only supports fp8-serialized "
                    "checkpoint for now."
                )
            if len(weight_block_size) != 2:
                raise ValueError(
                    "The quantization block size of weight must have 2 "
                    f"dimensions, but got {len(weight_block_size)} dimensions"
                )
            if activation_scheme != "dynamic":
                raise ValueError(
                    "The block-wise quantization only supports "
                    "dynamic activation scheme for now, but got "
                    f"{activation_scheme} activation scheme."
                )
        self.weight_block_size = weight_block_size

    @classmethod
    def get_name(cls) -> QuantizationMethods:
        return "fp8"

    @classmethod
    def get_supported_act_dtypes(cls) -> list[torch.dtype]:
        return [torch.bfloat16, torch.half]

    @classmethod
    def get_min_capability(cls) -> int:
        return 80

    @classmethod
    def get_config_filenames(cls) -> list[str]:
        return []

    def apply_vllm_mapper(self, hf_to_vllm_mapper: "WeightsMapper"):
        if self.ignored_layers is not None:
            self.ignored_layers = hf_to_vllm_mapper.apply_list(self.ignored_layers)

    @classmethod
    def from_config(cls, config: dict[str, Any]) -> "Fp8Config":
        quant_method = cls.get_from_keys(config, ["quant_method"])
        is_checkpoint_fp8_serialized = "fp8" in quant_method
        activation_scheme = cls.get_from_keys(config, ["activation_scheme"])
        ignored_layers = cls.get_from_keys_or(config, ["ignored_layers"], None)
        weight_block_size = cls.get_from_keys_or(config, ["weight_block_size"], None)
        if not ignored_layers:
            ignored_layers = cls.get_from_keys_or(
                config, ["modules_to_not_convert"], None
            )
        return cls(
            is_checkpoint_fp8_serialized=is_checkpoint_fp8_serialized,
            activation_scheme=activation_scheme,
            ignored_layers=ignored_layers,
            weight_block_size=weight_block_size,
        )

    def get_xpu_quant_method(
        self, layer: torch.nn.Module, prefix: str
    ) -> Optional["QuantizeMethodBase"]:
        from vllm.attention.layer import Attention
        from vllm.model_executor.layers.quantization.ipex_quant import (
            XPUFp8LinearMethod,
            XPUFp8MoEMethod,
        )

        fp8_config = Fp8Config(
            is_checkpoint_fp8_serialized=self.is_checkpoint_fp8_serialized,
            activation_scheme=self.activation_scheme,
            ignored_layers=self.ignored_layers,
            weight_block_size=self.weight_block_size,
        )

        if isinstance(layer, LinearBase):
            if is_layer_skipped(
                prefix=prefix,
                ignored_layers=self.ignored_layers,
                fused_mapping=self.packed_modules_mapping,
            ):
                return UnquantizedLinearMethod()
            return XPUFp8LinearMethod(fp8_config)
        elif isinstance(layer, FusedMoE):
            return XPUFp8MoEMethod(fp8_config, layer)
        elif isinstance(layer, Attention):
            return Fp8KVCacheMethod(self)
        return None

    def get_quant_method(
        self, layer: torch.nn.Module, prefix: str
    ) -> Optional["QuantizeMethodBase"]:
        from vllm.attention.layer import Attention  # Avoid circular import

        if current_platform.is_xpu():
            return self.get_xpu_quant_method(layer, prefix)
        if isinstance(layer, LinearBase):
            if is_layer_skipped(
                prefix=prefix,
                ignored_layers=self.ignored_layers,
                fused_mapping=self.packed_modules_mapping,
            ):
                return UnquantizedLinearMethod()
            return Fp8LinearMethod(self)
        elif isinstance(layer, FusedMoE):
            if is_layer_skipped(
                prefix=prefix,
                ignored_layers=self.ignored_layers,
                fused_mapping=self.packed_modules_mapping,
            ):
                return UnquantizedFusedMoEMethod(layer.moe_config)
            return Fp8MoEMethod(self, layer)
        elif isinstance(layer, Attention):
            return Fp8KVCacheMethod(self)
        return None

    def get_cache_scale(self, name: str) -> str | None:
        """
        Check whether the param name matches the format for k/v cache scales
        in compressed-tensors. If this is the case, return its equivalent
        param name expected by vLLM

        :param name: param name
        :return: matching param name for KV cache scale in vLLM
        """
        if name.endswith(".output_scale") and ".k_proj" in name:
            return name.replace(".k_proj.output_scale", ".attn.k_scale")
        if name.endswith(".output_scale") and ".v_proj" in name:
            return name.replace(".v_proj.output_scale", ".attn.v_scale")
        if name.endswith(".output_scale") and ".q_proj" in name:
            return name.replace(".q_proj.output_scale", ".attn.q_scale")
        if name.endswith("self_attn.prob_output_scale"):
            return name.replace(".prob_output_scale", ".attn.prob_scale")
        # If no matches, return None
        return None


class Fp8LinearMethod(LinearMethodBase):
    """Linear method for FP8.
    Supports loading FP8 checkpoints with static weight scale and
    dynamic/static activation scale.

    Also supports loading quantized FP16/BF16 model checkpoints with dynamic
    activation scaling. The weight scaling factor will be initialized after
    the model weights are loaded.

    Limitations:
    1. Only support per-tensor quantization due to torch._scaled_mm support.
    2. Only support float8_e4m3fn data type due to the limitation of
       torch._scaled_mm (https://github.com/pytorch/pytorch/blob/2e48b39603411a41c5025efbe52f89560b827825/aten/src/ATen/native/cuda/Blas.cpp#L854-L856)

    Args:
        quant_config: The quantization config.
    """

    def __init__(self, quant_config: Fp8Config):
        self.quant_config = quant_config
        self.cutlass_block_fp8_supported = cutlass_block_fp8_supported()
        self.out_dtype = torch.get_default_dtype()

        # For GPUs that lack FP8 hardware support, we can leverage the Marlin
        # kernel for fast weight-only FP8 quantization
        self.use_marlin = (
            not current_platform.has_device_capability(89)
            or envs.VLLM_TEST_FORCE_FP8_MARLIN
        )
        # Disable marlin for rocm
        if current_platform.is_rocm():
            self.use_marlin = False
        if vllm_is_batch_invariant():
            self.use_marlin = False

        self.use_aiter_and_is_supported = rocm_aiter_ops.is_linear_fp8_enaled()
        self.use_deep_gemm = is_deep_gemm_supported()

        self.weight_block_size = self.quant_config.weight_block_size
        self.block_quant = self.weight_block_size is not None
        self.act_q_static = self.quant_config.activation_scheme == "static"
        if self.weight_block_size:
            self.act_q_group_shape = GroupShape(1, self.weight_block_size[0])
        else:
            # Use per-token quantization for better perf if dynamic and cutlass
            if not self.act_q_static and cutlass_fp8_supported():
                self.act_q_group_shape = GroupShape.PER_TOKEN
            else:
                self.act_q_group_shape = GroupShape.PER_TENSOR

        if self.block_quant:
            assert not self.act_q_static
            assert self.weight_block_size is not None
            self.w8a8_block_fp8_linear = W8A8BlockFp8LinearOp(
                weight_group_shape=GroupShape(*self.weight_block_size),
                act_quant_group_shape=self.act_q_group_shape,
                cutlass_block_fp8_supported=self.cutlass_block_fp8_supported,
                use_aiter_and_is_supported=self.use_aiter_and_is_supported,
            )
        else:
            self.fp8_linear = Fp8LinearOp(
                act_quant_static=self.act_q_static,
                act_quant_group_shape=self.act_q_group_shape,
            )

    def create_weights(
        self,
        layer: torch.nn.Module,
        input_size_per_partition: int,
        output_partition_sizes: list[int],
        input_size: int,
        output_size: int,
        params_dtype: torch.dtype,
        **extra_weight_attrs,
    ):
        maybe_create_device_identity()

        output_size_per_partition = sum(output_partition_sizes)
        weight_loader = extra_weight_attrs.get("weight_loader")
        layer.logical_widths = output_partition_sizes
        layer.input_size_per_partition = input_size_per_partition
        layer.output_size_per_partition = output_size_per_partition
        layer.orig_dtype = params_dtype
        layer.weight_block_size = None

        if self.block_quant:
            assert self.weight_block_size is not None
            layer.weight_block_size = self.weight_block_size
            validate_fp8_block_shape(
                layer,
                input_size,
                output_size,
                input_size_per_partition,
                output_partition_sizes,
                self.weight_block_size,
            )

        # WEIGHT
        if self.quant_config.is_checkpoint_fp8_serialized:
            weight = create_fp8_weight_parameter(
                output_size_per_partition, input_size_per_partition, weight_loader
            )
        else:
            # For non-serialized checkpoints, use original dtype
            weight = ModelWeightParameter(
                data=torch.empty(
                    output_size_per_partition,
                    input_size_per_partition,
                    dtype=params_dtype,
                ),
                input_dim=1,
                output_dim=0,
                weight_loader=weight_loader,
            )
        layer.register_parameter("weight", weight)

        # If checkpoint is serialized fp8, load them.
        # Otherwise, wait until process_weights_after_loading.
        if self.quant_config.is_checkpoint_fp8_serialized:
            # WEIGHT SCALE
            if not self.block_quant:
                scale = create_fp8_scale_parameter(
                    PerTensorScaleParameter,
                    output_partition_sizes,
                    input_size_per_partition,
                    None,
                    weight_loader,
                )
                set_weight_attrs(scale, {"scale_type": "weight_scale"})
                layer.register_parameter("weight_scale", scale)
            else:
                assert not self.act_q_static
                assert self.weight_block_size is not None
                scale = create_fp8_scale_parameter(
                    BlockQuantScaleParameter,
                    output_partition_sizes,
                    input_size_per_partition,
                    self.weight_block_size,
                    weight_loader,
                )
                set_weight_attrs(scale, {"scale_type": "weight_scale"})
                # The weight_scale_inv name is intentional for deepseekv3
                layer.register_parameter("weight_scale_inv", scale)

            # INPUT ACTIVATION SCALE
            if self.act_q_static:
                scale = create_fp8_input_scale(output_partition_sizes, weight_loader)
                set_weight_attrs(scale, {"scale_type": "input_scale"})
                layer.register_parameter("input_scale", scale)
            else:
                layer.register_parameter("input_scale", None)

    def process_weights_after_loading(self, layer: Module) -> None:
        size_k_first = True
        input_scale = None
        # TODO(rob): refactor block quant into separate class.
        if self.block_quant:
            assert not self.act_q_static
            size_k_first = False

            weight, weight_scale = process_fp8_weight_block_strategy(
                layer.weight, layer.weight_scale_inv
            )
            # Delete the weight_scale_inv parameter to avoid confusion
            # with the weight_scale parameter
            del layer.weight_scale_inv

        # If checkpoint not serialized fp8, quantize the weights.
        elif not self.quant_config.is_checkpoint_fp8_serialized:
            qweight, weight_scale = ops.scaled_fp8_quant(layer.weight, scale=None)
            weight = qweight.t()

        # If checkpoint is fp8 per-tensor, handle that there are N scales for N
        # shards in a fused module
        else:
            weight = layer.weight
            weight_scale = layer.weight_scale

            # If using w8a8, torch._scaled_mm needs per tensor, so
            # requantize the logical shards as a single weight.
            if not self.use_marlin:
                weight, weight_scale, input_scale = process_fp8_weight_tensor_strategy(
                    weight,
                    weight_scale,
                    layer.logical_widths,
                    getattr(layer, "input_scale", None),
                )
                if self.act_q_static:
                    assert input_scale is not None
                    input_scale = input_scale.max()
            weight = weight.t()

        # Update layer with new values.
        layer.weight = Parameter(weight.data, requires_grad=False)
        layer.weight_scale = Parameter(weight_scale.data, requires_grad=False)
        layer.input_scale = (
            Parameter(input_scale, requires_grad=False)
            if input_scale is not None
            else None
        )

        if self.use_marlin:
            prepare_fp8_layer_for_marlin(layer, size_k_first)
            # Activations not quantized for marlin.
            del layer.input_scale
            return

        if self.block_quant:
            maybe_post_process_fp8_weight_block(layer)

    def apply(
        self,
        layer: torch.nn.Module,
        x: torch.Tensor,
        bias: torch.Tensor | None = None,
    ) -> torch.Tensor:
        # if batch invariant mode is enabled, prefer DeepGEMM FP8 path
        # we will use BF16 dequant when DeepGEMM is not supported.
        if vllm_is_batch_invariant():
            if self.block_quant:
                assert self.weight_block_size is not None
                return self.w8a8_block_fp8_linear.apply(
                    input=x,
                    weight=layer.weight,
                    weight_scale=layer.weight_scale,
                    input_scale=layer.input_scale,
                    bias=bias,
                )
            else:
                # per-tensor/channel: dequant to BF16 and run GEMM
                weight_fp8 = layer.weight.to(torch.bfloat16)
                weight_scale = layer.weight_scale.to(torch.bfloat16)
                if weight_scale.numel() == 1:
                    # Per-tensor: simple scalar multiplication
                    weight_bf16 = weight_fp8 * weight_scale
                else:
                    # Multiple scales (fused modules like QKV)
                    # Try to infer correct broadcasting
                    # weight is [K, N], scale could be [num_logical_weights]
                    # Need to figure out how to broadcast - for now just try
                    # direct multiplication
                    if (
                        weight_scale.dim() == 1
                        and weight_scale.shape[0] == weight_fp8.shape[0]
                    ):
                        # Per-row scaling
                        weight_bf16 = weight_fp8 * weight_scale.unsqueeze(1)
                    else:
                        # Fallback
                        weight_bf16 = weight_fp8 * weight_scale
                return torch.nn.functional.linear(x, weight_bf16.t(), bias)

        if self.use_marlin:
            return apply_fp8_marlin_linear(
                input=x,
                weight=layer.weight,
                weight_scale=layer.weight_scale,
                workspace=layer.workspace,
                size_n=layer.output_size_per_partition,
                size_k=layer.input_size_per_partition,
                bias=bias,
            )

        if self.block_quant:
            assert self.weight_block_size is not None

            return self.w8a8_block_fp8_linear.apply(
                input=x,
                weight=layer.weight,
                weight_scale=layer.weight_scale,
                input_scale=layer.input_scale,
                bias=bias,
            )

        return self.fp8_linear.apply(
            input=x,
            weight=layer.weight,
            weight_scale=layer.weight_scale,
            out_dtype=self.out_dtype,
            input_scale=layer.input_scale,
            bias=bias,
        )


class Fp8MoEMethod(FusedMoEMethodBase):
    """MoE method for FP8.
    Supports loading FP8 checkpoints with static weight scale and
    dynamic/static activation scale.

    Also supports loading quantized FP16/BF16 model checkpoints with dynamic
    activation scaling. The weight scaling factor will be initialized after
    the model weights are loaded.

    Args:
        quant_config: The quantization config.
    """

    def __init__(self, quant_config: Fp8Config, layer: torch.nn.Module):
        super().__init__(layer.moe_config)
        self.layer = layer
        self.quant_config = quant_config
        self.weight_block_size = self.quant_config.weight_block_size
        self.block_quant: bool = self.weight_block_size is not None
        self.fp8_backend = get_fp8_moe_backend(self.block_quant)

        self.use_marlin = self.fp8_backend == Fp8MoeBackend.MARLIN
        self.flashinfer_moe_backend: FlashinferMoeBackend | None = None
        if self.fp8_backend == Fp8MoeBackend.FLASHINFER_TRTLLM:
            self.flashinfer_moe_backend = FlashinferMoeBackend.TENSORRT_LLM
        elif self.fp8_backend == Fp8MoeBackend.FLASHINFER_CUTLASS:
            self.flashinfer_moe_backend = FlashinferMoeBackend.CUTLASS
            if self.block_quant:
                assert self.weight_block_size == [128, 128], (
                    f"Only support weight_block_size == [128, 128], "
                    f"got {self.weight_block_size}"
                )
            self.flashinfer_moe_fn = partial(
                flashinfer_cutlass_moe_fp8,
                moe=self.moe,
                use_deepseek_fp8_block_scale=self.block_quant,
            )

        self.allow_deep_gemm = self.fp8_backend == Fp8MoeBackend.DEEPGEMM
        self.allow_cutlass_block_scaled_grouped_gemm = (
            self.fp8_backend == Fp8MoeBackend.CUTLASS_BLOCK_SCALED_GROUPED_GEMM
        )

    def create_weights(
        self,
        layer: Module,
        num_experts: int,
        hidden_size: int,
        intermediate_size_per_partition: int,
        params_dtype: torch.dtype,
        **extra_weight_attrs,
    ):
        layer.intermediate_size_per_partition = intermediate_size_per_partition
        layer.hidden_size = hidden_size
        layer.num_experts = num_experts
        layer.orig_dtype = params_dtype
        layer.weight_block_size = None

        if self.quant_config.is_checkpoint_fp8_serialized:
            params_dtype = torch.float8_e4m3fn
        if self.block_quant:
            assert self.weight_block_size is not None
            layer.weight_block_size = self.weight_block_size
            tp_size = get_tensor_model_parallel_world_size()
            block_n, block_k = (
                self.weight_block_size[0],
                self.weight_block_size[1],
            )
            # NOTE: To ensure proper alignment of the block-wise quantization
            # scales, the output_size of the weights for both the gate and up
            # layers must be divisible by block_n.
            # Required by column parallel or enabling merged weights
            if intermediate_size_per_partition % block_n != 0:
                raise ValueError(
                    f"The output_size of gate's and up's weight = "
                    f"{intermediate_size_per_partition} is not divisible by "
                    f"weight quantization block_n = {block_n}."
                )
            if tp_size > 1 and intermediate_size_per_partition % block_k != 0:
                # Required by row parallel
                raise ValueError(
                    f"The input_size of down's weight = "
                    f"{intermediate_size_per_partition} is not divisible by "
                    f"weight quantization block_k = {block_k}."
                )

        # WEIGHTS
        w13_weight = torch.nn.Parameter(
            torch.empty(
                num_experts,
                2 * intermediate_size_per_partition,
                hidden_size,
                dtype=params_dtype,
            ),
            requires_grad=False,
        )
        layer.register_parameter("w13_weight", w13_weight)
        set_weight_attrs(w13_weight, extra_weight_attrs)

        w2_weight = torch.nn.Parameter(
            torch.empty(
                num_experts,
                hidden_size,
                intermediate_size_per_partition,
                dtype=params_dtype,
            ),
            requires_grad=False,
        )
        layer.register_parameter("w2_weight", w2_weight)
        set_weight_attrs(w2_weight, extra_weight_attrs)

        # WEIGHT_SCALES
        if not self.block_quant:
            # Allocate 2 scales for w1 and w3 respectively.
            # They will be combined to a single scale after weight loading.
            w13_weight_scale = torch.nn.Parameter(
                torch.ones(num_experts, 2, dtype=torch.float32), requires_grad=False
            )
            w2_weight_scale = torch.nn.Parameter(
                torch.ones(num_experts, dtype=torch.float32), requires_grad=False
            )
            layer.register_parameter("w13_weight_scale", w13_weight_scale)
            layer.register_parameter("w2_weight_scale", w2_weight_scale)
        else:
            w13_weight_scale = torch.nn.Parameter(
                torch.ones(
                    num_experts,
                    2 * ((intermediate_size_per_partition + block_n - 1) // block_n),
                    (hidden_size + block_k - 1) // block_k,
                    dtype=torch.float32,
                ),
                requires_grad=False,
            )
            w2_weight_scale = torch.nn.Parameter(
                torch.ones(
                    num_experts,
                    (hidden_size + block_n - 1) // block_n,
                    (intermediate_size_per_partition + block_k - 1) // block_k,
                    dtype=torch.float32,
                ),
                requires_grad=False,
            )
            layer.register_parameter("w13_weight_scale_inv", w13_weight_scale)
            layer.register_parameter("w2_weight_scale_inv", w2_weight_scale)
            assert self.quant_config.activation_scheme == "dynamic"

        # Add the quantization method used (per tensor/grouped/channel)
        # to ensure the weight scales are loaded in properly
        extra_weight_attrs.update(
            {"quant_method": FusedMoeWeightScaleSupported.BLOCK.value}
            if self.block_quant
            else {"quant_method": FusedMoeWeightScaleSupported.TENSOR.value}
        )
        # If loading fp8 checkpoint, pass the weight loaders.
        # If loading an fp16 checkpoint, do not (we will quantize in
        #   process_weights_after_loading()
        if self.quant_config.is_checkpoint_fp8_serialized:
            set_weight_attrs(w13_weight_scale, extra_weight_attrs)
            set_weight_attrs(w2_weight_scale, extra_weight_attrs)

        # INPUT_SCALES
        if self.quant_config.activation_scheme == "static":
            if not self.quant_config.is_checkpoint_fp8_serialized:
                raise ValueError(
                    "Found static activation scheme for checkpoint that "
                    "was not serialized fp8."
                )

            w13_input_scale = torch.nn.Parameter(
                torch.ones(num_experts, dtype=torch.float32), requires_grad=False
            )
            layer.register_parameter("w13_input_scale", w13_input_scale)
            set_weight_attrs(w13_input_scale, extra_weight_attrs)

            w2_input_scale = torch.nn.Parameter(
                torch.ones(num_experts, dtype=torch.float32), requires_grad=False
            )
            layer.register_parameter("w2_input_scale", w2_input_scale)
            set_weight_attrs(w2_input_scale, extra_weight_attrs)

        else:
            layer.w13_input_scale = None
            layer.w2_input_scale = None

        self.rocm_aiter_moe_enabled = False

    def process_weights_after_loading(self, layer: Module) -> None:
        # Lazy import to avoid importing triton too early.

        self.rocm_aiter_moe_enabled = rocm_aiter_ops.is_fused_moe_enabled()

        # TODO (rob): refactor block quant into separate class.
        if self.block_quant:
            assert self.quant_config.activation_scheme == "dynamic"
            if current_platform.is_fp8_fnuz():
                w13_weight, w13_weight_scale_inv, w13_input_scale = (
                    normalize_e4m3fn_to_e4m3fnuz(
                        layer.w13_weight,
                        layer.w13_weight_scale_inv,
                        layer.w13_input_scale,
                    )
                )
                w2_weight, w2_weight_scale_inv, w2_input_scale = (
                    normalize_e4m3fn_to_e4m3fnuz(
                        layer.w2_weight, layer.w2_weight_scale_inv, layer.w2_input_scale
                    )
                )
            elif self.flashinfer_moe_backend is not None:
                # NOTE: weights have to be swapped since the activation is
                # applied on different half for flashinfer vs vllm
                w13_weight = swap_w13_to_w31(layer.w13_weight.data)
                w13_weight_scale_inv = swap_w13_to_w31(layer.w13_weight_scale_inv.data)
                w2_weight = layer.w2_weight.data
                w2_weight_scale_inv = layer.w2_weight_scale_inv.data
            else:
                w13_weight = layer.w13_weight.data
                w13_weight_scale_inv = layer.w13_weight_scale_inv.data
                w2_weight = layer.w2_weight
                w2_weight_scale_inv = layer.w2_weight_scale_inv

            # torch.compile() cannot use Parameter subclasses.
            layer.w13_weight = Parameter(w13_weight, requires_grad=False)
            layer.w13_weight_scale_inv = Parameter(
                w13_weight_scale_inv, requires_grad=False
            )
            layer.w2_weight = Parameter(w2_weight, requires_grad=False)
            layer.w2_weight_scale_inv = Parameter(
                w2_weight_scale_inv, requires_grad=False
            )
            if self.rocm_aiter_moe_enabled:
                # reshaping weights is required for aiter moe kernel.
                shuffled_w13, shuffled_w2 = rocm_aiter_ops.shuffle_weights(
                    layer.w13_weight.data, layer.w2_weight.data
                )

                layer.w13_weight = torch.nn.Parameter(shuffled_w13, requires_grad=False)
                layer.w2_weight = torch.nn.Parameter(shuffled_w2, requires_grad=False)

            # DeepGemm scales need to be transposed and aligned. We try to do
            # it ahead of time for performance reasons.
            if self.allow_deep_gemm:
                dg_w13_weight, dg_w13_weight_scale_inv = (
                    deepgemm_post_process_fp8_weight_block(
                        wq=layer.w13_weight.data,
                        ws=layer.w13_weight_scale_inv.data,
                        quant_block_shape=tuple(layer.weight_block_size),
                        use_e8m0=is_deep_gemm_e8m0_used(),
                    )
                )
                dg_w2_weight, dg_w2_weight_scale_inv = (
                    deepgemm_post_process_fp8_weight_block(
                        wq=layer.w2_weight.data,
                        ws=layer.w2_weight_scale_inv.data,
                        quant_block_shape=tuple(layer.weight_block_size),
                        use_e8m0=is_deep_gemm_e8m0_used(),
                    )
                )
                layer.w13_weight = Parameter(dg_w13_weight, requires_grad=False)
                layer.w13_weight_scale_inv = Parameter(
                    dg_w13_weight_scale_inv, requires_grad=False
                )
                layer.w2_weight = Parameter(dg_w2_weight, requires_grad=False)
                layer.w2_weight_scale_inv = Parameter(
                    dg_w2_weight_scale_inv, requires_grad=False
                )

        # If checkpoint is fp16, quantize in place.
        elif not self.quant_config.is_checkpoint_fp8_serialized:
            fp8_dtype = current_platform.fp8_dtype()
            w13_weight = torch.empty_like(layer.w13_weight.data, dtype=fp8_dtype)
            w2_weight = torch.empty_like(layer.w2_weight.data, dtype=fp8_dtype)

            # Re-initialize w13_scale because we directly quantize
            # merged w13 weights and generate a single scaling factor.
            layer.w13_weight_scale = torch.nn.Parameter(
                torch.ones(
                    layer.local_num_experts,
                    dtype=torch.float32,
                    device=w13_weight.device,
                ),
                requires_grad=False,
            )
            for expert in range(layer.local_num_experts):
                w13_weight[expert, :, :], layer.w13_weight_scale[expert] = (
                    ops.scaled_fp8_quant(layer.w13_weight.data[expert, :, :])
                )
                w2_weight[expert, :, :], layer.w2_weight_scale[expert] = (
                    ops.scaled_fp8_quant(layer.w2_weight.data[expert, :, :])
                )
            layer.w13_weight = torch.nn.Parameter(w13_weight, requires_grad=False)
            layer.w2_weight = torch.nn.Parameter(w2_weight, requires_grad=False)
            if self.rocm_aiter_moe_enabled:
                # reshaping weights is required for aiter moe kernel.
                shuffled_w13, shuffled_w2 = rocm_aiter_ops.shuffle_weights(
                    layer.w13_weight, layer.w2_weight
                )

                layer.w13_weight = torch.nn.Parameter(shuffled_w13, requires_grad=False)
                layer.w2_weight = torch.nn.Parameter(shuffled_w2, requires_grad=False)
        # If checkpoint is fp8, we need to handle that the
        # MoE kernels require single activation scale and single weight
        # scale for w13 per expert.
        else:
            # Fp8 moe kernels require a single activation scale.
            # We take the max of all the scales in case they differ.
            if self.quant_config.activation_scheme == "static":
                if layer.w13_input_scale is None or layer.w2_input_scale is None:
                    raise ValueError(
                        "QuantConfig has static quantization, but found "
                        "activation scales are None."
                    )
                if not all_close_1d(layer.w13_input_scale) or not all_close_1d(
                    layer.w2_input_scale
                ):
                    logger.warning_once(
                        "Found input_scales that are not equal for "
                        "fp8 MoE layer. Using the maximum across experts "
                        "for each layer."
                    )
                layer.w13_input_scale = torch.nn.Parameter(
                    layer.w13_input_scale.max(), requires_grad=False
                )
                layer.w2_input_scale = torch.nn.Parameter(
                    layer.w2_input_scale.max(), requires_grad=False
                )
            if current_platform.is_fp8_fnuz():
                # Normalize the weights and scales
                w13_weight, w13_weight_scale, w13_input_scale = (
                    normalize_e4m3fn_to_e4m3fnuz(
                        layer.w13_weight, layer.w13_weight_scale, layer.w13_input_scale
                    )
                )
                w2_weight, w2_weight_scale, w2_input_scale = (
                    normalize_e4m3fn_to_e4m3fnuz(
                        layer.w2_weight, layer.w2_weight_scale, layer.w2_input_scale
                    )
                )
                # Reset the parameter
                layer.w13_weight = torch.nn.Parameter(w13_weight, requires_grad=False)
                layer.w13_weight_scale = torch.nn.Parameter(
                    w13_weight_scale, requires_grad=False
                )
                if w13_input_scale is not None:
                    layer.w13_input_scale = torch.nn.Parameter(
                        w13_input_scale, requires_grad=False
                    )
                layer.w2_weight = torch.nn.Parameter(w2_weight, requires_grad=False)
                layer.w2_weight_scale = torch.nn.Parameter(
                    w2_weight_scale, requires_grad=False
                )
                if w2_input_scale is not None:
                    layer.w2_input_scale = torch.nn.Parameter(
                        w2_input_scale, requires_grad=False
                    )

            # Fp8 moe kernel needs single weight scale for w13 per expert.
            # We take the max then dequant and requant each expert.
            assert layer.w13_weight_scale is not None
            shard_size = layer.intermediate_size_per_partition
            max_w13_scales = layer.w13_weight_scale.max(dim=1).values
            for expert_id in range(layer.local_num_experts):
                start = 0
                for shard_id in range(2):
                    dq_weight = per_tensor_dequantize(
                        layer.w13_weight[expert_id][start : start + shard_size, :],
                        layer.w13_weight_scale[expert_id][shard_id],
                    )
                    layer.w13_weight[expert_id][start : start + shard_size, :], _ = (
                        ops.scaled_fp8_quant(dq_weight, max_w13_scales[expert_id])
                    )
                    start += shard_size

            if self.rocm_aiter_moe_enabled:
                shuffled_w13, shuffled_w2 = rocm_aiter_ops.shuffle_weights(
                    layer.w13_weight, layer.w2_weight
                )

                layer.w13_weight = torch.nn.Parameter(shuffled_w13, requires_grad=False)
                layer.w2_weight = torch.nn.Parameter(shuffled_w2, requires_grad=False)

            layer.w13_weight_scale = torch.nn.Parameter(
                max_w13_scales, requires_grad=False
            )

            if self.flashinfer_moe_backend is not None:
                # NOTE: weights have to be swapped since the activation is
                # applied on different half for flashinfer vs vllm
                assert not self.block_quant
                register_moe_scaling_factors(layer)
                w13_weight = swap_w13_to_w31(layer.w13_weight.data)
                if self.flashinfer_moe_backend == FlashinferMoeBackend.TENSORRT_LLM:
                    rotate_flashinfer_fp8_moe_weights(w13_weight, w2_weight)
                layer.w13_weight.data = w13_weight.data

        if self.use_marlin:
            prepare_moe_fp8_layer_for_marlin(layer, False)
            # Activations not quantized for marlin.
            del layer.w13_input_scale
            del layer.w2_input_scale

    def maybe_make_prepare_finalize(
        self,
        routing_tables: tuple[torch.Tensor, torch.Tensor, torch.Tensor] | None = None,
    ) -> mk.FusedMoEPrepareAndFinalize | None:
        if (
            self.rocm_aiter_moe_enabled
            or self.use_marlin
            or self.flashinfer_moe_backend == FlashinferMoeBackend.TENSORRT_LLM
        ):
            return None
        elif self.flashinfer_moe_backend == FlashinferMoeBackend.CUTLASS:
            if self.block_quant:
                assert self.weight_block_size == [128, 128], (
                    f"Only support weight_block_size == [128, 128], "
                    f"got {self.weight_block_size}"
                )
            # Wire block-scale flag through prepare/finalize when using CUTLASS
            prepare_finalize = build_flashinfer_fp8_cutlass_moe_prepare_finalize(
                self.moe,
                use_deepseek_fp8_block_scale=self.block_quant,
            )
            logger.debug_once("%s", prepare_finalize.__class__.__name__)
            return prepare_finalize
        else:
            return super().maybe_make_prepare_finalize(routing_tables)

    def select_gemm_impl(
        self,
        prepare_finalize: FusedMoEPrepareAndFinalize,
        layer: torch.nn.Module,
    ) -> FusedMoEPermuteExpertsUnpermute:
        from vllm.model_executor.layers.fused_moe import (
            BatchedDeepGemmExperts,
            BatchedTritonExperts,
            TritonOrDeepGemmExperts,
        )

        assert not self.use_marlin and not self.rocm_aiter_moe_enabled, (
            "Marlin and ROCm AITER are not supported with all2all yet."
        )

        assert self.moe_quant_config is not None

        if (
            prepare_finalize.activation_format
            == FusedMoEActivationFormat.BatchedExperts
        ):
            max_num_tokens_per_rank = prepare_finalize.max_num_tokens_per_rank()
            assert max_num_tokens_per_rank is not None

            experts_impl = (
                BatchedDeepGemmExperts if self.allow_deep_gemm else BatchedTritonExperts
            )
            logger.debug(
                "%s(%s): max_tokens_per_rank=%s, block_size=%s, per_act_token=%s",
                experts_impl.__name__,
                self.__class__.__name__,
                max_num_tokens_per_rank,
                self.weight_block_size,
                False,
            )
            return experts_impl(
                max_num_tokens=max_num_tokens_per_rank,
                num_dispatchers=prepare_finalize.num_dispatchers(),
                quant_config=self.moe_quant_config,
            )

        elif self.flashinfer_moe_backend == FlashinferMoeBackend.CUTLASS:
            # Select GEMM experts with block-scale when weights are block-quantized
            experts = select_cutlass_fp8_gemm_impl(
                self.moe,
                self.moe_quant_config,
                use_deepseek_fp8_block_scale=self.block_quant,
            )
            logger.debug_once("Using %s", experts.__class__.__name__)
            return experts
        else:
            logger.debug(
                "TritonOrDeepGemmExperts(%s): block_size=%s, per_act_token=%s",
                self.__class__.__name__,
                self.weight_block_size,
                False,
            )
            return TritonOrDeepGemmExperts(
                quant_config=self.moe_quant_config,
                allow_deep_gemm=self.allow_deep_gemm,
            )

    def get_fused_moe_quant_config(
        self, layer: torch.nn.Module
    ) -> FusedMoEQuantConfig | None:
        if self.use_marlin:
            return None

        return fp8_w8a8_moe_quant_config(
            w1_scale=(
                layer.w13_weight_scale_inv
                if self.block_quant
                else layer.w13_weight_scale
            ),
            w2_scale=(
                layer.w2_weight_scale_inv if self.block_quant else layer.w2_weight_scale
            ),
            a1_scale=layer.w13_input_scale,
            a2_scale=layer.w2_input_scale,
            block_shape=self.weight_block_size,
        )

    @property
    def supports_eplb(self) -> bool:
        return True

    @property
    def allow_inplace(self) -> bool:
        return True

    def apply(
        self,
        layer: FusedMoE,
        x: torch.Tensor,
        router_logits: torch.Tensor,
        top_k: int,
        renormalize: bool,
        use_grouped_topk: bool = False,
        topk_group: int | None = None,
        num_expert_group: int | None = None,
        global_num_experts: int = -1,
        expert_map: torch.Tensor | None = None,
        custom_routing_function: Callable | None = None,
        scoring_func: str = "softmax",
        routed_scaling_factor: float = 1.0,
        e_score_correction_bias: torch.Tensor | None = None,
        apply_router_weight_on_input: bool = False,
        activation: str = "silu",
        enable_eplb: bool = False,
        expert_load_view: torch.Tensor | None = None,
        logical_to_physical_map: torch.Tensor | None = None,
        logical_replica_count: torch.Tensor | None = None,
    ) -> torch.Tensor | tuple[torch.Tensor, torch.Tensor]:
        if enable_eplb:
            assert expert_load_view is not None
            assert logical_to_physical_map is not None
            assert logical_replica_count is not None
            assert isinstance(layer, FusedMoE)

        if self.flashinfer_moe_backend == FlashinferMoeBackend.TENSORRT_LLM:
            assert activation == "silu", (
                f"Expected 'silu' activation but got {activation}"
            )

            if self.block_quant:
                import vllm.model_executor.layers.fused_moe.flashinfer_trtllm_moe  # noqa: E501, F401

                e_score_correction_bias = (
                    e_score_correction_bias.to(x.dtype)
                    if e_score_correction_bias is not None
                    else None
                )
                routing_method_type = layer.routing_method_type
                return torch.ops.vllm.flashinfer_fused_moe_blockscale_fp8(
                    routing_logits=router_logits.to(torch.float32)
                    if routing_method_type == RoutingMethodType.DeepSeekV3
                    else router_logits,
                    routing_bias=e_score_correction_bias,
                    x=x,
                    w13_weight=layer.w13_weight,
                    w13_weight_scale_inv=layer.w13_weight_scale_inv,
                    w2_weight=layer.w2_weight,
                    w2_weight_scale_inv=layer.w2_weight_scale_inv,
                    global_num_experts=global_num_experts,
                    top_k=top_k,
                    num_expert_group=num_expert_group,
                    topk_group=topk_group,
                    intermediate_size=layer.intermediate_size_per_partition,
                    expert_offset=layer.ep_rank * layer.local_num_experts,
                    local_num_experts=layer.local_num_experts,
                    block_shape=self.weight_block_size,
                    routing_method_type=routing_method_type,
                    routed_scaling=routed_scaling_factor,
                )
            else:
                assert not renormalize and custom_routing_function is not None
                result = apply_flashinfer_per_tensor_scale_fp8(
                    layer=layer,
                    hidden_states=x,
                    router_logits=router_logits,
                    routing_bias=e_score_correction_bias,
                    global_num_experts=global_num_experts,
                    top_k=top_k,
                    num_expert_group=num_expert_group,
                    topk_group=topk_group,
                    apply_router_weight_on_input=apply_router_weight_on_input,
                )

<<<<<<< HEAD
        topk_weights, topk_ids = FusedMoE.select_experts(
            hidden_states=x,
            router_logits=router_logits,
            use_grouped_topk=use_grouped_topk,
            top_k=top_k,
            renormalize=renormalize,
            topk_group=topk_group,
            num_expert_group=num_expert_group,
            custom_routing_function=custom_routing_function,
            scoring_func=scoring_func,
            routed_scaling_factor=routed_scaling_factor,
            e_score_correction_bias=e_score_correction_bias,
            indices_type=self.topk_indices_dtype,
            enable_eplb=enable_eplb,
            expert_map=expert_map,
            expert_load_view=expert_load_view,
            logical_to_physical_map=logical_to_physical_map,
            logical_replica_count=logical_replica_count,
            num_fused_shared_experts=layer.num_fused_shared_experts,
=======
        select_result = layer.select_experts(
            hidden_states=x,
            router_logits=router_logits,
>>>>>>> 3cfa63ad
        )

        if self.rocm_aiter_moe_enabled:
            from vllm.model_executor.layers.fused_moe.rocm_aiter_fused_moe import (  # noqa: E501
                rocm_aiter_fused_experts,
            )

            result = rocm_aiter_fused_experts(
                x,
                layer.w13_weight,
                layer.w2_weight,
                topk_weights=topk_weights,
                topk_ids=topk_ids,
                activation=activation,
                apply_router_weight_on_input=apply_router_weight_on_input,
                expert_map=expert_map,
                quant_config=self.moe_quant_config,
            )
        elif self.use_marlin:
            assert activation == "silu", f"{activation} not supported for Marlin MoE."
            result = fused_marlin_moe(
                x,
                layer.w13_weight,
                layer.w2_weight,
                None,
                None,
                layer.w13_weight_scale,
                layer.w2_weight_scale,
                router_logits,
                topk_weights,
                topk_ids,
                quant_type_id=scalar_types.float8_e4m3fn.id,
                apply_router_weight_on_input=apply_router_weight_on_input,
                global_num_experts=global_num_experts,
                expert_map=expert_map,
                workspace=layer.workspace,
            )
        elif self.flashinfer_moe_backend == FlashinferMoeBackend.CUTLASS:
            assert activation == "silu", (
                f"Expected 'silu' activation but got {activation}"
            )
            if not self.block_quant:
                assert not renormalize and custom_routing_function is not None
                assert scoring_func == "sigmoid", (
                    f"Expected 'sigmoid' scoring func but got {scoring_func}"
                )
            # Delegate to CUTLASS FlashInfer path; function already bound with
            # use_deepseek_fp8_block_scale for block-quant when applicable
            result = self.flashinfer_moe_fn(
                x,
                layer,
                topk_weights,
                topk_ids,
                inplace=False,
                activation=activation,
                global_num_experts=global_num_experts,
                expert_map=expert_map,
                apply_router_weight_on_input=apply_router_weight_on_input,
            )
        else:
            from vllm.model_executor.layers.fused_moe import fused_experts

            result = fused_experts(
                hidden_states=x,
                w1=layer.w13_weight,
                w2=layer.w2_weight,
                topk_weights=topk_weights,
                topk_ids=topk_ids,
                inplace=True,
                activation=activation,
                global_num_experts=global_num_experts,
                apply_router_weight_on_input=apply_router_weight_on_input,
                expert_map=expert_map,
                quant_config=self.moe_quant_config,
                allow_deep_gemm=self.allow_deep_gemm,
                allow_cutlass_block_scaled_grouped_gemm=(
                    self.allow_cutlass_block_scaled_grouped_gemm
                ),
            )
<<<<<<< HEAD
        return result
=======

        if layer.zero_expert_num != 0 and layer.zero_expert_type is not None:
            assert not isinstance(result, tuple), (
                "Shared + zero experts are mutually exclusive not yet supported"
            )
            return result, zero_expert_result
        else:
            return result
>>>>>>> 3cfa63ad


class Fp8KVCacheMethod(BaseKVCacheMethod):
    """
    Supports loading kv-cache scaling factors from FP8 checkpoints.
    """

    def __init__(self, quant_config: Fp8Config):
        super().__init__(quant_config)<|MERGE_RESOLUTION|>--- conflicted
+++ resolved
@@ -1216,32 +1216,12 @@
                     apply_router_weight_on_input=apply_router_weight_on_input,
                 )
 
-<<<<<<< HEAD
-        topk_weights, topk_ids = FusedMoE.select_experts(
-            hidden_states=x,
-            router_logits=router_logits,
-            use_grouped_topk=use_grouped_topk,
-            top_k=top_k,
-            renormalize=renormalize,
-            topk_group=topk_group,
-            num_expert_group=num_expert_group,
-            custom_routing_function=custom_routing_function,
-            scoring_func=scoring_func,
-            routed_scaling_factor=routed_scaling_factor,
-            e_score_correction_bias=e_score_correction_bias,
-            indices_type=self.topk_indices_dtype,
-            enable_eplb=enable_eplb,
-            expert_map=expert_map,
-            expert_load_view=expert_load_view,
-            logical_to_physical_map=logical_to_physical_map,
-            logical_replica_count=logical_replica_count,
-            num_fused_shared_experts=layer.num_fused_shared_experts,
-=======
         select_result = layer.select_experts(
             hidden_states=x,
             router_logits=router_logits,
->>>>>>> 3cfa63ad
-        )
+        )
+
+        topk_weights, topk_ids, zero_expert_result = select_result
 
         if self.rocm_aiter_moe_enabled:
             from vllm.model_executor.layers.fused_moe.rocm_aiter_fused_moe import (  # noqa: E501
@@ -1320,9 +1300,6 @@
                     self.allow_cutlass_block_scaled_grouped_gemm
                 ),
             )
-<<<<<<< HEAD
-        return result
-=======
 
         if layer.zero_expert_num != 0 and layer.zero_expert_type is not None:
             assert not isinstance(result, tuple), (
@@ -1331,7 +1308,6 @@
             return result, zero_expert_result
         else:
             return result
->>>>>>> 3cfa63ad
 
 
 class Fp8KVCacheMethod(BaseKVCacheMethod):
