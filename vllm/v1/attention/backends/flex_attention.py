# SPDX-License-Identifier: Apache-2.0
# SPDX-FileCopyrightText: Copyright contributors to the vLLM project
"""Attention layer with FlexAttention."""

from dataclasses import dataclass
<<<<<<< HEAD
from typing import ClassVar, Optional, Union
=======
>>>>>>> 1f9460c4

import torch
import torch._dynamo.decorators
import torch.nn.functional as F
from torch.nn.attention.flex_attention import (
    BlockMask,
    _mask_mod_signature,
    _score_mod_signature,
    and_masks,
    create_block_mask,
    flex_attention,
)

from vllm.attention.backends.abstract import (
    AttentionBackend,
    AttentionImpl,
    AttentionMetadata,
    AttentionType,
    is_quantized_kv_cache,
)
from vllm.config import VllmConfig
from vllm.logger import init_logger
from vllm.model_executor.layers.batch_invariant import (
    vllm_is_batch_invariant,
)
from vllm.utils import cdiv
from vllm.utils.torch_utils import is_torch_equal_or_newer
from vllm.v1.attention.backends.utils import (
    AttentionCGSupport,
    AttentionMetadataBuilder,
    CommonAttentionMetadata,
)
from vllm.v1.kv_cache_interface import AttentionSpec

logger = init_logger(__name__)

create_block_mask_compiled = torch.compile(
    create_block_mask, fullgraph=True, mode="reduce-overhead"
)
flex_attention_compiled = torch.compile(flex_attention, fullgraph=True)


def _offsets_to_doc_ids_tensor(offsets: torch.Tensor) -> torch.Tensor:
    device = offsets.device
    counts = offsets[1:] - offsets[:-1]
    return torch.repeat_interleave(
        torch.arange(len(counts), device=device, dtype=torch.int32), counts
    )


def pad_to_multiple(x: torch.Tensor, multiple: int, dim: int):
    difference = (multiple - (x.shape[dim] % multiple)) % multiple
    if difference == 0:
        return x

    dim = dim if dim >= 0 else x.ndim + dim
    pad_list = []

    for i in range(x.ndim - 1, dim - 1, -1):
        if i == dim:
            pad_list.extend([0, difference])
        else:
            pad_list.extend([0, 0])

    return F.pad(x, pad_list, mode="constant", value=0)


class FlexAttentionBackend(AttentionBackend):
    accept_output_buffer: bool = True

    @classmethod
    def get_supported_dtypes(cls) -> list[torch.dtype]:
        return [torch.float16, torch.bfloat16, torch.float32]

    @classmethod
    def validate_head_size(cls, head_size: int) -> None:
        return  # FlexAttention supports any head size

    @staticmethod
    def get_name() -> str:
        return "FLEX_ATTENTION"

    @staticmethod
    def get_impl_cls() -> type["FlexAttentionImpl"]:
        return FlexAttentionImpl

    @staticmethod
    def get_metadata_cls() -> type["AttentionMetadata"]:
        return FlexAttentionMetadata

    @staticmethod
    def get_kv_cache_shape(
        num_blocks: int,
        block_size: int,
        num_kv_heads: int,
        head_size: int,
        cache_dtype_str: str = "auto",
    ) -> tuple[int, ...]:
        return (2, num_blocks, block_size, num_kv_heads, head_size)

    @staticmethod
    def get_builder_cls() -> type["FlexAttentionMetadataBuilder"]:
        return FlexAttentionMetadataBuilder

    @staticmethod
    def use_cascade_attention(*args, **kwargs) -> bool:
        return False


# @torch.compile(fullgraph=True, mode="reduce-overhead")
def physical_to_logical_mapping(
    block_table: torch.Tensor,
    seq_lens: torch.Tensor,
    block_size: int,
    total_blocks: int,
) -> torch.Tensor:
    """
    Creates an inverse mapping from physical block locations to logical indices.

    The original block_table maps from logical blocks to physical locations:

    Logical to Physical (Original block_table):
    ┌───────────────────────────────────────────┐
    │ Request 0:                                │
    │                                           │
    │ Logical Blocks:  0  1  2  3  4  5  6  7   │
    │                  │  │  │  │  │  │  │  │   │
    │                  v  v  v  v  v  v  v  v   │
    │ Physical Blocks: 3  5  1  7  4  2  0  6   │
    └───────────────────────────────────────────┘

    This function creates the inverse mapping:

    Physical to Logical (Inverse mapping):
    ┌───────────────────────────────────────────┐
    │ Request 0:                                │
    │                                           │
    │ Physical Blocks: 0  1  2  3  4  5  6  7   │
    │                  │  │  │  │  │  │  │  │   │
    │                  v  v  v  v  v  v  v  v   │
    │ Logical Blocks:  6  2  5  0  4  1  7  3   │
    └───────────────────────────────────────────┘

    If multiple logical blocks map to the same physical block,
    this function returns the first (minimum) logical block index.

    If a physical block is not mapped to by any logical block,
    its value in the result will be -1.

    IMPORTANT: Garbage Value Protection
    ────────────────────────────────────
    The block_table tensor may contain garbage values in unused positions
    (beyond the actual sequence length). For example, if a sequence only
    needs 3 blocks but the table has space for 8:

        block_table[0] = [10, 25, 7, 999, 1234, 888, ...]
                                    ^^^^^^^^^^^^^^^^^^^^
                                    garbage values

    These garbage values can cause issues because:
    1. They may map to valid physical blocks by coincidence
    2. The scatter_ operation will assign them logical indices
    3. Later attention computations may incorrectly access these blocks

    To prevent this, we use seq_lens and block_size to mask out unused
    entries, ensuring only valid block references are processed.

    Args:
        block_table: Tensor of shape [max_reqs, max_num_blocks]
            mapping logical blocks to physical locations. May contain
            garbage values in unused positions.
        seq_lens: Tensor of sequence lengths for each request. Used to
            determine how many blocks are actually needed per sequence.
        block_size: Size of each block in tokens. Used with seq_lens to
            compute the number of valid blocks per sequence.
        total_blocks: Total number of physical blocks available

    Returns:
        A tensor of shape [max_reqs, total_blocks] where each entry
        physical_to_logical[req_id, physical_block] contains the logical
        block index for that physical block, or -1 if unused.
    """
    max_reqs, max_num_blocks = block_table.shape
    device = block_table.device

    physical_to_logical = torch.full(
        (max_reqs, total_blocks), -1, dtype=torch.long, device=device
    )

    # Only process valid blocks to avoid garbage values
    num_blocks_per_seq = cdiv(seq_lens, block_size)
    mask = (
        torch.arange(max_num_blocks, device=device)[None, :]
        < num_blocks_per_seq[:, None]
    )

    valid_block_table = torch.where(mask, block_table, 0)
    valid_logical_indices = torch.where(
        mask, torch.arange(max_num_blocks, device=device)[None, :], 0
    )

    physical_to_logical.scatter_(
        -1, valid_block_table.to(torch.int64), valid_logical_indices
    )
    # NB - Seems like block 0 is always empty so we reset it manually
    physical_to_logical[:, 0] = -1
    return physical_to_logical


def unique_static_unsorted(
    x: torch.Tensor,
    *,
    M: int,  # maximum positive value (0 is “skip me”)
    dim: int = -1,  # axis along which to deduplicate
    ignored_val: int = 0,  # value to ignore
    pad_val: int = -1,  # sentinel for unused slots
) -> torch.Tensor:
    """
    - Keeps the first occurrence of each non-zero value while preserving order,
      then left-packs those uniques and fills the rest with `pad_val`.
    - Returns (packed, keep_mask) with the *same shape* as `x`.
    - Requires that all values be in the range [0, M]
    - Skips ignored_val

    Works on CPU or GPU, no Python loops, O(B·N) time / O(B·M) memory.

    Example:
    x =[3, 1, 0, 1, 2], M=3, ignored_val=0 => [3, 1, 2, -1, -1]
    """
    if not (-1 <= pad_val <= M):
        raise ValueError("`pad_val` must lie in [-1, M]")

    # ── move `dim` to the end so we can treat tensor as [B, N] ──────────
    dim = dim % x.ndim
    x_perm = x.movedim(dim, -1)  # shape [..., N]
    B, N = x_perm.numel() // x_perm.shape[-1], x_perm.shape[-1]
    x_flat = x_perm.reshape(B, N)  # [B, N]

    device = x.device
    idx = torch.arange(N, device=device).expand(B, N)  # per-row indices

    # ── build first-occurrence table for every v ∈ [0, M] ───────────────
    first_idx = torch.full((B, M + 1), N, device=device)  # “∞”
    # scatter_reduce_: first_idx[b, v] = min(first_idx[b, v], i) for each i
    first_idx.scatter_reduce_(1, x_flat, idx, reduce="amin")

    # ── keep mask: first occurrence *and* value ≠ 0 ─────────────────────
    keep = (x_flat != ignored_val) & (idx == first_idx.gather(1, x_flat))  # [B, N]

    # ── left-pack uniques into a fresh tensor ───────────────────────────
    dest_pos = torch.cumsum(keep.to(torch.long), dim=1) - 1  # where to go
    packed_flat = torch.full_like(x_flat, pad_val)

    rows, src_cols = torch.nonzero(keep, as_tuple=True)
    packed_flat[rows, dest_pos[rows, src_cols]] = x_flat[rows, src_cols]

    # ── restore original layout ─────────────────────────────────────────
    packed = packed_flat.reshape(x_perm.shape).movedim(-1, dim)
    return packed


def causal_mask_mod(
    b: torch.Tensor, h: torch.Tensor, q_idx: torch.Tensor, kv_idx: torch.Tensor
):
    return q_idx >= kv_idx


@dataclass
class FlexAttentionMetadata:
    causal: bool
    num_actual_tokens: int  # Number of tokens excluding padding.
    max_query_len: int
    query_start_loc: torch.Tensor
    max_seq_len: int
    seq_lens: torch.Tensor
    block_table: torch.Tensor
    slot_mapping: torch.Tensor

    use_cascade: bool
    common_prefix_len: int
    cu_prefix_query_lens: torch.Tensor | None
    prefix_kv_lens: torch.Tensor | None
    suffix_kv_lens: torch.Tensor | None

    # Block info
    total_cache_tokens: int
    block_size: int
    max_possible_sequence_length: int
    num_reqs: int
    physical_to_logical: torch.Tensor
    decode_offset: torch.Tensor
    num_blocks_per_seq: torch.Tensor

    # For logging.
    num_input_tokens: int = 0  # Number of tokens including padding.

    # Flex Metadata
    num_blocks = 0
    block_mask: BlockMask | None = None
    score_mod: _score_mod_signature | None = None
    logical_mask_mod: _mask_mod_signature = causal_mask_mod
    doc_ids: torch.Tensor | None = None
    direct_build: bool = True
    q_block_size: int = 16
    kv_block_size: int = 16
    transformed_score_mod: _score_mod_signature | None = None
    sliding_window: int | None = None

    def _convert_physical_to_logical(
        self,
        request_lookup: torch.Tensor,
        q_idx: torch.Tensor,
        physical_kv_idx: torch.Tensor,
    ) -> tuple[torch.Tensor, torch.Tensor, torch.Tensor]:
        """Convert physical indices to logical indices for both query and kv.

        NB is_within_lower_bound: do sequences start on block_boundaries?

        Returns:
            tuple of (is_valid, logical_q_idx, logical_kv_idx)
        """
        # Map query indices to corresponding request indices
        q_req = request_lookup[q_idx]

        # Convert physical KV indices to logical indices
        physical_kv_block = physical_kv_idx // self.block_size
        physical_kv_offset = physical_kv_idx % self.block_size
        logical_block_idx = self.physical_to_logical[q_req, physical_kv_block]
        logical_kv_idx = logical_block_idx * self.block_size + physical_kv_offset

        # Determine valid kv indices
        live_block = logical_block_idx >= 0
        within_upper_bound = logical_kv_idx < self.seq_lens[q_req]
        within_lower_bound = logical_kv_idx >= 0
        is_valid = live_block & within_upper_bound & within_lower_bound

        # Convert physical query indices to logical indices
        local_q_idx = q_idx - self.query_start_loc[q_req]
        logical_q_idx = local_q_idx + self.decode_offset[q_req]

        return is_valid, logical_q_idx, logical_kv_idx

    def get_causal_mask_mod(self) -> _mask_mod_signature:
        """Creates the mask_mod function for FlexAttention.

        This function creates the combined mask mod function that handles:
            1. The paged attention block mapping
            2. The mapping from packed query sequences to logical query entries

        It also by defaults adds the decoding offset to the query indices.
        With this info we create the "logical" indices that are passed to
        mask_mod functions. This allows mask mod functions to be agnostic to
        layout of the query and key/value tensors.
        """
        assert self.doc_ids is not None

        def final_mask_mod(
            b: torch.Tensor,
            h: torch.Tensor,
            q_idx: torch.Tensor,
            physical_kv_idx: torch.Tensor,
        ) -> torch.Tensor:
            (is_valid, logical_q_idx, logical_kv_idx) = (
                self._convert_physical_to_logical(self.doc_ids, q_idx, physical_kv_idx)
            )
            # Apply mask modification only for valid indices
            return torch.where(
                is_valid,
                self.logical_mask_mod(b, h, logical_q_idx, logical_kv_idx),
                False,
            )

        return final_mask_mod

    def get_bidirectional_mask_mod(self) -> _mask_mod_signature:
        """Creates the encoder mask_mod function for FlexAttention.

        Since the encoder bidirectional attention doesn't run with
        KV cache, this function creates a mask based on the
        packed query sequences.
        """
        # Create a lookup mapping from query indices -> request number
        request_lookup = _offsets_to_doc_ids_tensor(self.query_start_loc)

        def final_mask_mod(
            b: torch.Tensor,
            h: torch.Tensor,
            q_idx: torch.Tensor,
            kv_idx: torch.Tensor,
        ) -> torch.Tensor:
            return request_lookup[q_idx] == request_lookup[kv_idx]

        return final_mask_mod

    def get_sliding_window_mask_mod(self) -> _mask_mod_signature:
        """Creates the sliding window mask_mod function for FlexAttention.

        Note that the sliding window mask here is bidirectional, we need
        to mask it with the bidirectional/causal mask for encoder/decoder.
        """

        if self.sliding_window is None:
            raise ValueError("sliding_window must be set for sliding window attention")

        def sliding_window_mask_mod(
            b: torch.Tensor, h: torch.Tensor, q_idx: torch.Tensor, kv_idx: torch.Tensor
        ):
            return torch.abs(q_idx - kv_idx) < self.sliding_window

        def final_mask_mod(
            b: torch.Tensor,
            h: torch.Tensor,
            q_idx: torch.Tensor,
            physical_kv_idx: torch.Tensor,
        ) -> torch.Tensor:
            (is_valid, logical_q_idx, logical_kv_idx) = (
                self._convert_physical_to_logical(self.doc_ids, q_idx, physical_kv_idx)
            )
            return torch.where(
                is_valid,
                sliding_window_mask_mod(b, h, logical_q_idx, logical_kv_idx),
                False,
            )

        return final_mask_mod if self.causal else sliding_window_mask_mod

    def get_mask_mod(self):
        # Stage-1: initialize the base mask_mod
        # (causal mask for decoder or bidirectional mask for encoder)
        if self.causal:
            mask_mod = self.get_causal_mask_mod()
        else:
            mask_mod = self.get_bidirectional_mask_mod()
        # stage-2: add external mask_mod for special attention during
        # forwarding runtime to create the combined mask_mod.
        if self.sliding_window is not None:
            # Add sliding window mask for sliding window attention
            sliding_window_mask_mod = self.get_sliding_window_mask_mod()
            mask_mod = and_masks(mask_mod, sliding_window_mask_mod)
        return mask_mod

    def get_transformed_score_mod(self) -> _score_mod_signature | None:
        """Creates the transformed score_mod function for FlexAttention.

        This function wraps the user's score_mod to handle physical-to-logical
        index conversion, similar to how get_mask_mod works for mask functions.
        """
        if self.score_mod is None:
            return None

        # Create a lookup mapping from query indices -> request number
        request_lookup = _offsets_to_doc_ids_tensor(self.query_start_loc)
        user_score_mod = self.score_mod

        def transformed_score_mod(
            score: torch.Tensor,
            b: torch.Tensor,
            h: torch.Tensor,
            q_idx: torch.Tensor,
            physical_kv_idx: torch.Tensor,
        ) -> torch.Tensor:
            (is_valid, logical_q_idx, logical_kv_idx) = (
                self._convert_physical_to_logical(
                    request_lookup, q_idx, physical_kv_idx
                )
            )

            return torch.where(
                is_valid,
                user_score_mod(
                    score, b, h, logical_q_idx, logical_kv_idx, physical_q=q_idx
                ),
                -float("inf"),
            )

        return transformed_score_mod

    def _build_block_mask_direct(self) -> BlockMask:
        """Direct block mask construction for standard causal attention.

        This method constructs the block mask directly using
        BlockMask.from_kv_blocks which is much more efficient than the
        generic create_block_mask approach.

        The direct path works as follows:
        1. For each query token, fetch blocks from block_table using max_seq_len
           (this fetches more blocks than needed for shorter sequences)
        2. Group query tokens into chunks of q_block_size
        3. For each group, deduplicate the blocks using unique_static_unsorted
        4. Create BlockMask using the deduplicated block indices

        Over-estimation occurs when a group of q_block_size tokens contains
        multiple sequence IDs (doc_ids). In this case, we fetch ALL blocks for
        each sequence represented in the group, even though individual query
        tokens may only need a subset of those blocks based on causal masking
        and their position.

        """
        page_to_block_ratio = self.kv_block_size // self.block_size
        if page_to_block_ratio != 1:
            raise ValueError(
                f"FlexAttention currently requires the cache block size "
                f"({self.block_size}) to be equal to the kv_block_size "
                f"({self.kv_block_size}). Please check your model's "
                f"configuration."
            )

        used_pages = self.block_table[
            self.doc_ids, : cdiv(self.max_seq_len, self.block_size)
        ]
        used_pages_padded = pad_to_multiple(
            used_pages, multiple=self.q_block_size, dim=0
        )
        used_pages_padded = used_pages_padded.reshape(
            used_pages_padded.shape[0] // self.q_block_size, -1
        )
        used_pages_padded = used_pages_padded // page_to_block_ratio
        kv_indices = unique_static_unsorted(
            (used_pages_padded.long()), M=self.num_blocks
        ).to(torch.int32)

        kv_num_blocks = (kv_indices >= 0).sum(dim=-1).to(torch.int32)
        block_mask_kwargs = {
            "seq_lengths": (self.num_actual_tokens, self.total_cache_tokens),
            "kv_num_blocks": kv_num_blocks[None, None],
            "kv_indices": kv_indices[None, None],
            "full_kv_num_blocks": None,
            "full_kv_indices": None,
            "BLOCK_SIZE": (self.q_block_size, self.kv_block_size),
            "mask_mod": self.mask_mod,
        }

        # compute_q_blocks parameter is available in PyTorch 2.9+
        if is_torch_equal_or_newer("2.9.0.dev0"):
            block_mask_kwargs["compute_q_blocks"] = False
        return BlockMask.from_kv_blocks(**block_mask_kwargs)

    def _get_effective_mask_mod(self) -> Optional[_mask_mod_signature]:
        """Return the mask_mod to use for block-mask materialization."""

        mask_mod = self.mask_mod
        if mask_mod is None:
            return None
        if self.causal and (self.doc_ids is None or self.doc_ids.numel() == 0):
            return None
        return mask_mod

    def build_block_mask(self) -> BlockMask:
        mask_mod = self._get_effective_mask_mod()
        kv_len = self.total_cache_tokens if self.causal else self.num_actual_tokens

        if (
            self.num_reqs == 0
            or self.num_actual_tokens == 0
            or kv_len == 0
            or self.doc_ids is None
            or self.doc_ids.numel() == 0
        ):
            # Build a dense fallback block mask with capacity for the full
            # KV cache. This is essential for multimodal models (e.g. Gemma3)
            # where image tokens can result in very large KV cache sizes.
            # During CUDA graph capture, the KV cache is pre-allocated at
            # full capacity, so the block_mask must be large enough to cover it.
            dummy_q_len = max(self.q_block_size, 1)
            dummy_kv_len = max(self.total_cache_tokens, self.kv_block_size, 1)
            return self._build_dense_block_mask(dummy_q_len, dummy_kv_len, mask_mod)

        # NOTE: torch.compile(create_block_mask, ...) intermittently hits
        # illegal memory access on large multi-GPU captures; stick to eager.
        block_mask = create_block_mask_compiled(
            mask_mod,
            None,
            None,
            self.num_actual_tokens,
            kv_len,
            device=self.block_table.device,
            BLOCK_SIZE=(self.q_block_size, self.kv_block_size),
        )
        return block_mask

    def _build_dense_block_mask(
        self,
        q_len: int,
        kv_len: int,
        mask_mod: Optional[_mask_mod_signature],
    ) -> BlockMask:
        """Create a dense block mask covering the provided logical lengths.

        This is used for warmup / dummy runs where we may not have meaningful
        block-table metadata yet (e.g. CUDA graph captures with zero active
        requests). The mask simply enables all KV blocks for the queried
        sequence length without forcing additional allocations from PyTorch's
        fallback implementations.
        """

        device = self.block_table.device
        q_len = max(int(q_len), 1)
        kv_len = max(int(kv_len), 1)

        num_q_blocks = max(1, cdiv(q_len, self.q_block_size))
        num_kv_blocks = max(1, cdiv(kv_len, self.kv_block_size))

        kv_indices = torch.arange(num_kv_blocks, device=device, dtype=torch.int32)
        kv_indices = kv_indices.repeat(num_q_blocks, 1)
        kv_indices = kv_indices.unsqueeze(0).unsqueeze(0)

        kv_num_blocks = torch.full(
            (1, 1, num_q_blocks), num_kv_blocks, dtype=torch.int32, device=device
        )

        block_mask = BlockMask.from_kv_blocks(
            seq_lengths=(q_len, kv_len),
            kv_num_blocks=kv_num_blocks,
            kv_indices=kv_indices,
            full_kv_num_blocks=None,
            full_kv_indices=None,
            BLOCK_SIZE=(self.q_block_size, self.kv_block_size),
            mask_mod=mask_mod,
        )
        return block_mask

    def ensure_block_mask_capacity(self, q_len: int, kv_len: int) -> BlockMask:
        """Ensure block_mask can cover the provided query/KV lengths."""

        q_len = max(int(q_len), 1)
        kv_len = max(int(kv_len), 1)

        current = self.block_mask

        # Check if we can use a sparse (properly built) block mask now
        # can_build_sparse = (
        #     self.doc_ids is not None
        #     and self.doc_ids.numel() > 0
        #     and self.num_actual_tokens > 0
        #     and self.total_cache_tokens > 0
        # )
        can_build_sparse = False

        # Force rebuild if we now have doc_ids but current mask doesn't have
        # the correct mask_mod (transition from dummy run to real inference)
        # needs_rebuild = can_build_sparse and (
        #     current is None
        #     or (current.mask_mod is None and self._get_effective_mask_mod() is not None)
        # )
        needs_rebuild = True

        if (
            current is not None
            and current.seq_lengths[0] >= q_len
            and current.seq_lengths[1] >= kv_len
            and not needs_rebuild
        ):
            return current

        rebuilt: Optional[BlockMask] = None
        if can_build_sparse:
            try:
                if self.direct_build and self.causal:
                    rebuilt = self._build_block_mask_direct()
                else:
                    rebuilt = self.build_block_mask()
            except Exception as e:
                logger.warning(
                    "Failed to build block mask due to: %s. "
                    "Falling back to a dense block mask. "
                    "This may impact performance.",
                    e,
                )
                rebuilt = None

        if rebuilt is None:
            rebuilt = self._build_dense_block_mask(
                q_len,
                kv_len,
                self._get_effective_mask_mod(),
            )

        self.block_mask = rebuilt
        return rebuilt

    def __post_init__(self):
        assert self.use_cascade is False, "Not implemented yet."
        assert self.common_prefix_len == 0, "Not implemented yet."
        assert self.cu_prefix_query_lens is None, "Not implemented yet."
        assert self.prefix_kv_lens is None, "Not implemented yet."
        assert self.suffix_kv_lens is None, "Not implemented yet."
        # Create a lookup mapping from query indices -> request number
        self.doc_ids = _offsets_to_doc_ids_tensor(self.query_start_loc)
        self.num_blocks = self.total_cache_tokens // self.block_size

        self.mask_mod = self.get_mask_mod()
        self.transformed_score_mod = self.get_transformed_score_mod()

        # Create block_mask based on available information
        if self.direct_build and self.causal:
            self.block_mask = self._build_block_mask_direct()
        else:
            self.block_mask = self.build_block_mask()


class FlexAttentionMetadataBuilder(AttentionMetadataBuilder[FlexAttentionMetadata]):
    # CUDA graphs are supported when we can stay on the direct mask build path.
    cudagraph_support: ClassVar[AttentionCGSupport] = (
        AttentionCGSupport.ALWAYS
        if is_torch_equal_or_newer("2.9.0.dev0")
        else AttentionCGSupport.NEVER
    )

    def __init__(
        self,
        kv_cache_spec: AttentionSpec,
        layer_names: list[str],
        vllm_config: VllmConfig,
        device: torch.device,
    ):
        super().__init__(kv_cache_spec, layer_names, vllm_config, device)

        self.model_config = vllm_config.model_config
        self.parallel_config = vllm_config.parallel_config
        self.cache_config = vllm_config.cache_config

        self.num_heads_q = self.model_config.get_num_attention_heads(
            self.parallel_config
        )
        self.num_heads_kv = self.model_config.get_num_kv_heads(self.parallel_config)
        self.headdim = self.model_config.get_head_size()
        self.block_size = kv_cache_spec.block_size
        self.kv_cache_spec = kv_cache_spec
        self.direct_build: bool = is_torch_equal_or_newer("2.9.0.dev0")

        self.q_block_size: int = 16 if is_torch_equal_or_newer("2.9.0.dev0") else 128
        self.kv_block_size: int = 16 if is_torch_equal_or_newer("2.9.0.dev0") else 128

    def build(
        self,
        common_prefix_len: int,
        common_attn_metadata: CommonAttentionMetadata,
        fast_build: bool = False,
    ) -> FlexAttentionMetadata:
        num_reqs = common_attn_metadata.num_reqs
        num_actual_tokens = common_attn_metadata.num_actual_tokens
        max_query_len = common_attn_metadata.max_query_len

        max_seq_len = common_attn_metadata.max_seq_len
        query_start_loc = common_attn_metadata.query_start_loc
        seq_lens = common_attn_metadata.seq_lens
        block_table_tensor = common_attn_metadata.block_table_tensor
        slot_mapping = common_attn_metadata.slot_mapping
        num_blocks_per_seq = cdiv(seq_lens, self.block_size)

        use_cascade = common_prefix_len > 0
        cu_prefix_query_lens = None
        prefix_kv_lens = None
        suffix_kv_lens = None
        if use_cascade:
            raise NotImplementedError("Not yet my friend")

        block_size = self.kv_cache_spec.block_size
        max_possible_seq_len = self.model_config.max_model_len
        num_gpu_blocks = self.cache_config.num_gpu_blocks

        # num_gpu_blocks should be set by the engine based on available memory
        # and gpu_memory_utilization. During CUDAGraphs capture, we may need a
        # fallback.
        if num_gpu_blocks is None:
            # During CUDAGraphs capture, use a reasonable estimate based on
            # model config
            # This is a temporary fallback until the engine properly sets
            # num_gpu_blocks
            estimated_blocks = cdiv(max_possible_seq_len, block_size)
            # Use a small minimum for CUDAGraphs capture
            num_gpu_blocks = max(estimated_blocks, 4)
            # Note: This will be overridden when the engine properly initializes
        total_cache_tokens = num_gpu_blocks * block_size

        inverse_block_table = physical_to_logical_mapping(
            block_table_tensor, seq_lens, block_size, num_gpu_blocks
        )

        offset_tensor = common_attn_metadata.num_computed_tokens_cpu.to(
            self.device, non_blocking=True
        )

        out = FlexAttentionMetadata(
            causal=common_attn_metadata.causal,
            num_actual_tokens=num_actual_tokens,
            max_query_len=max_query_len,
            query_start_loc=query_start_loc,
            max_seq_len=max_seq_len,
            seq_lens=seq_lens,
            block_table=block_table_tensor,
            slot_mapping=slot_mapping,
            use_cascade=use_cascade,
            common_prefix_len=common_prefix_len,
            cu_prefix_query_lens=cu_prefix_query_lens,
            prefix_kv_lens=prefix_kv_lens,
            suffix_kv_lens=suffix_kv_lens,
            block_size=block_size,
            max_possible_sequence_length=max_possible_seq_len,
            num_reqs=num_reqs,
            physical_to_logical=inverse_block_table,
            total_cache_tokens=total_cache_tokens,
            decode_offset=offset_tensor,
            num_blocks_per_seq=num_blocks_per_seq,
            # FIXME(Isotr0py): direct build has issue to build bidirectional
            # attention block mask for encoder-only models, disable it temporarily.
            # see: https://github.com/vllm-project/vllm/pull/27329#issuecomment-3431484053
            direct_build=(self.direct_build and common_attn_metadata.causal),
            q_block_size=self.q_block_size,
            kv_block_size=self.kv_block_size,
        )
        return out

    def use_cascade_attention(self, *args, **kwargs) -> bool:
        return False


class FlexAttentionImpl(AttentionImpl):
    sliding_window: int | None
    alibi_slopes: torch.Tensor | None
    logits_soft_cap: float | None

    def __init__(
        self,
        num_heads: int,
        head_size: int,
        scale: float,
        num_kv_heads: int,
        alibi_slopes: list[float] | None,
        sliding_window: int | None,
        kv_cache_dtype: str,
        logits_soft_cap: float | None = None,
        attn_type: AttentionType = AttentionType.DECODER,
        kv_sharing_target_layer_name: str | None = None,
        **kwargs,
    ) -> None:
        self.num_heads = num_heads
        self.head_size = head_size
        self.scale = float(scale)
        self.num_kv_heads = num_kv_heads
        self.attn_type = attn_type

        if attn_type not in (
            AttentionType.ENCODER_ONLY,
            AttentionType.DECODER,
            AttentionType.ENCODER,
            AttentionType.ENCODER_DECODER,
        ):
            raise NotImplementedError(
                f"FlexAttention does not support {attn_type} attention"
            )

        if alibi_slopes is not None:
            raise NotImplementedError(
                "FlexAttention does not support alibi slopes yet."
            )
        else:
            self.alibi_slopes = None

        self.sliding_window = sliding_window

        self.kv_cache_dtype = kv_cache_dtype
        self.logits_soft_cap = logits_soft_cap
        if self.logits_soft_cap is not None:
            raise NotImplementedError(
                "FlexAttention does not support logits soft cap yet."
            )

        assert self.num_heads % self.num_kv_heads == 0
        self.num_queries_per_kv = self.num_heads // self.num_kv_heads

        if kv_sharing_target_layer_name is not None:
            raise NotImplementedError("FlexAttention does not support kv sharing yet.")

        FlexAttentionBackend.validate_head_size(head_size)
        if is_quantized_kv_cache(self.kv_cache_dtype):
            raise NotImplementedError(
                "FlexAttention does not support quantized kv-cache. Yet"
            )

    @staticmethod
    def view_as_4d(tensor: torch.Tensor) -> torch.Tensor:
        """View a 3d tensor as 4D."""
        if tensor.ndim == 4:
            return tensor
        assert tensor.ndim == 3
        return tensor[None, :, :, :]

    def forward(
        self,
        layer: torch.nn.Module,
        query: torch.Tensor,
        key: torch.Tensor,
        value: torch.Tensor,
        kv_cache: torch.Tensor,
        attn_metadata: FlexAttentionMetadata,
        output: torch.Tensor | None = None,
        output_scale: torch.Tensor | None = None,
        output_block_scale: torch.Tensor | None = None,
    ) -> torch.Tensor:
        """Forward pass with FLexAttention.

        Args:
            query: shape = [num_tokens, num_heads, head_size]
            key: shape = [num_tokens, num_kv_heads, head_size]
            value: shape = [num_tokens, num_kv_heads, head_size]
            kv_cache: shape =
                [2, num_blocks, block_size, num_kv_heads, head_size]
            attn_metadata: Metadata for attention.
        Returns:
            shape = [num_tokens, num_heads * head_size]
        """
        assert output is not None, "Output tensor must be provided."
        if output_scale is not None or output_block_scale is not None:
            raise NotImplementedError(
                "fused output quantization is not yet supported for FlexAttentionImpl"
            )

        enable_gqa = self.num_kv_heads != self.num_heads
        if attn_metadata is None:
            # Profiling run.
            return output.fill_(0)
            # query = self.view_as_4d(query).permute(0, 2, 1, 3)
            # return torch.empty_like(query)

        num_actual_tokens = attn_metadata.num_actual_tokens

        doc_ids = attn_metadata.doc_ids
        is_dummy_run = (
            attn_metadata.num_reqs == 0
            or num_actual_tokens == 0
            or doc_ids is None
            or doc_ids.numel() == 0
        )

        if attn_metadata.sliding_window != self.sliding_window:
            attn_metadata.sliding_window = self.sliding_window
            if attn_metadata.direct_build:
                # TODO: Support skipping the computation of sliding window
                # in direct block mask building code path.
                logger.warning_once(
                    "Using direct block mask building with sliding window, "
                    "which is suboptimal now. Performance may be degraded."
                )
                # update mask mod in attention metadata
                attn_metadata.mask_mod = attn_metadata.get_mask_mod()
                attn_metadata.block_mask = attn_metadata._build_block_mask_direct()
            else:
                attn_metadata.block_mask = attn_metadata.build_block_mask()

        if self.attn_type in (AttentionType.ENCODER, AttentionType.ENCODER_DECODER, AttentionType.ENCODER_ONLY) and attn_metadata.causal:
            attn_metadata.causal = False
            attn_metadata.mask_mod = attn_metadata.get_mask_mod()
        elif (
            self.attn_type == AttentionType.DECODER
            and not attn_metadata.causal
        ):
            attn_metadata.causal = True
            attn_metadata.mask_mod = attn_metadata.get_mask_mod()

        if self.attn_type in (AttentionType.ENCODER_ONLY, AttentionType.ENCODER):
            assert not attn_metadata.causal
            query, key_tensor, value_tensor = map(
                lambda x: self.view_as_4d(x).permute(0, 2, 1, 3),
                (query, key, value),
            )

            query = query[:, :, :num_actual_tokens, :]
            if (key_tensor.size(-2) > num_actual_tokens) or (
                value_tensor.size(-2) > num_actual_tokens
            ):
                # In the encoder-only model with torch.compile,
                # qkv might be padded, which might cause exception.
                # see: https://github.com/vllm-project/vllm/pull/24872#discussion_r2353252290
                key_tensor = key_tensor[:, :, :num_actual_tokens, :]
                value_tensor = value_tensor[:, :, :num_actual_tokens, :]

        else:
            assert self.attn_type in (
                AttentionType.DECODER,
                AttentionType.ENCODER_DECODER,
            )
            key_cache, value_cache = kv_cache.unbind(0)

            if key is not None and value is not None:
                torch.ops._C_cache_ops.reshape_and_cache_flash(
                    key,
                    value,
                    key_cache,
                    value_cache,
                    attn_metadata.slot_mapping,
                    self.kv_cache_dtype,
                    layer._k_scale,
                    layer._v_scale,
                )

            # View out the block_size dim - use reshape to avoid tensor shape
            # compatibility issues
            key_cache = key_cache.reshape(-1, self.num_kv_heads, self.head_size)
            value_cache = value_cache.reshape(-1, self.num_kv_heads, self.head_size)
            query, key_tensor, value_tensor = map(
                lambda x: self.view_as_4d(x).permute(0, 2, 1, 3),
                (query, key_cache, value_cache),
            )

            if self.attn_type == AttentionType.ENCODER_DECODER:
                query = query[:, :, :attn_metadata.max_query_len, :]
                key_tensor = key_tensor[:, :, :attn_metadata.max_seq_len, :]
                value_tensor = value_tensor[:, :, :attn_metadata.max_seq_len, :]
            else:
                query = query[:, :, :num_actual_tokens, :]

        # Doesn't work for now -> constraint violation
        # torch._dynamo.try_mark_dynamic(query, 2)

        if is_dummy_run:
            # During CUDA graph warmup there are no real tokens yet. Keeping
            # tensors sized to the full KV cache capacity would explode memory
            # usage, so shrink them to a minimal representative shape.
            q_block = getattr(attn_metadata, "q_block_size", 1) or 1
            kv_block = getattr(attn_metadata, "kv_block_size", 1) or 1
            dummy_q_len = max(1, min(query.size(-2), q_block))
            dummy_kv_len = max(1, min(key_tensor.size(-2), kv_block))

            query = query[:, :, :dummy_q_len, :]
            key_tensor = key_tensor[:, :, :dummy_kv_len, :]
            value_tensor = value_tensor[:, :, :dummy_kv_len, :]
            num_actual_tokens = dummy_q_len

        # Align the cached block_mask with the actual query/KV lengths.
        actual_q_len = query.size(-2)
        actual_kv_len = key_tensor.size(-2)

        block_mask = attn_metadata.ensure_block_mask_capacity(
            actual_q_len, actual_kv_len
        )

        if block_mask.seq_lengths != (actual_q_len, actual_kv_len):
            block_mask = block_mask._adjust(actual_q_len, actual_kv_len)

        attn_metadata.block_mask = block_mask
        assert attn_metadata.block_mask is not None
        block_m, block_n = attn_metadata.block_mask.BLOCK_SIZE

        kernel_options = get_kernel_options(
            query, block_m, block_n, attn_metadata.direct_build
        )

        # Use flex_attention directly (no compilation for CUDA graph compat)
        out = flex_attention_compiled(
            query,
            key_tensor,
            value_tensor,
            attn_metadata.transformed_score_mod,
            attn_metadata.block_mask,
            self.scale,
            enable_gqa=enable_gqa,
            kernel_options=kernel_options,
        )

        # Flex doesn't have an out variant today, rely on epilogue fusion
        out = out.permute(0, 2, 1, 3).squeeze(0)

        output[:num_actual_tokens, :, :].copy_(out)
        return output


def get_kernel_options(
    query, block_m, block_n, use_direct_build: bool
) -> dict[str, int | bool]:
    kernel_options: dict[str, int | bool] = {
        "FORCE_USE_FLEX_ATTENTION": True,
    }
    if vllm_is_batch_invariant():
        kernel_options["BLOCK_M"] = 16
        kernel_options["BLOCK_N"] = 16
        kernel_options["IS_DIVISIBLE"] = False
        return kernel_options
    if use_direct_build:
        kernel_options["BLOCK_M"] = block_m
        kernel_options["BLOCK_N"] = block_n
        return kernel_options
    else:
        kernel_options["BLOCK_M"] = 64
        kernel_options["BLOCK_N"] = 64
        if query.dtype == torch.float32:
            kernel_options["BLOCK_M"] = 32
            kernel_options["BLOCK_N"] = 32
        # if current_platform.is_cuda():
        if torch.cuda.is_available():
            device_props = torch.cuda.get_device_properties()
            max_shared_memory = device_props.shared_memory_per_block_optin
            if max_shared_memory < 144 * 1024:
                kernel_options["BLOCK_M"] = kernel_options["BLOCK_M"] // 2
                kernel_options["BLOCK_N"] = kernel_options["BLOCK_N"] // 2

    return kernel_options<|MERGE_RESOLUTION|>--- conflicted
+++ resolved
@@ -3,10 +3,7 @@
 """Attention layer with FlexAttention."""
 
 from dataclasses import dataclass
-<<<<<<< HEAD
 from typing import ClassVar, Optional, Union
-=======
->>>>>>> 1f9460c4
 
 import torch
 import torch._dynamo.decorators
