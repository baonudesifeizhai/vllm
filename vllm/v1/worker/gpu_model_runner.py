--- conflicted
+++ resolved
@@ -3824,17 +3824,11 @@
         elapsed_time = end_time - start_time
         cuda_graph_size = start_free_gpu_memory - end_free_gpu_memory
         # This usually takes 5~20 seconds.
-<<<<<<< HEAD
-        logger.info("Graph capturing finished in %.0f secs, took %.2f GiB",
-                    elapsed_time, cuda_graph_size / (1 << 30))
-
-=======
         logger.info(
             "Graph capturing finished in %.0f secs, took %.2f GiB",
             elapsed_time,
             cuda_graph_size / (1 << 30),
         )
->>>>>>> f509a208
         return cuda_graph_size
 
     def _capture_cudagraphs(
@@ -4074,30 +4068,15 @@
                 )
             logger.warning(msg)
 
-<<<<<<< HEAD
         # Check that we can support the requested cudagraph mode
         if cudagraph_mode.has_full_cudagraphs() \
             and min_cg_support == AttentionCGSupport.NEVER:
             raise ValueError(
-                f"CUDAGraphMode.{cudagraph_mode.name} is not supported with "
-                f"{min_cg_builder_name} backend (support: {min_cg_support}). "
+                f"CUDAGraphMode.{cudagraph_mode.name} is not "
+                f"supported with {min_cg_builder_name} backend ("
+                f"support: {min_cg_support}). "
                 f"Please use a compatible attention backend or set "
                 f"cudagraph_mode=NONE.")
-=======
-        # double check that we can support full cudagraph if they are requested
-        # even after automatic downgrades
-        if (
-            cudagraph_mode.has_full_cudagraphs()
-            and min_cg_support == AttentionCGSupport.NEVER
-        ):
-            raise ValueError(
-                f"CUDAGraphMode.{cudagraph_mode.name} is not "
-                f"supported with {min_cg_builder_name} backend ("
-                f"support:{min_cg_support}) "
-                "; please try cudagraph_mode=PIECEWISE, "
-                "and make sure compilation level is piecewise"
-            )
->>>>>>> f509a208
 
         # Trigger cudagraph dispatching keys initialization here (after
         # initializing attn backends).
