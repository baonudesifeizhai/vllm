--- conflicted
+++ resolved
@@ -383,63 +383,11 @@
         if self.do_not_compile:
             return
 
-<<<<<<< HEAD
-        # Check if compilation cache is disabled
-        # If disabled, each instance compiles independently (original behavior)
-        if envs.VLLM_DISABLE_COMPILE_CACHE:
-            logger.debug(
-                "Compilation cache disabled for %s (VLLM_DISABLE_COMPILE_CACHE=1)",
-                self.__class__.__name__,
-            )
-            compilation_counter.num_models_seen += 1
-            self._using_cached_compilation = False
-            self._cache_entry = None
-            TorchCompileWrapperWithCustomDispatcher.__init__(
-                self, compilation_mode=vllm_config.compilation_config.mode
-            )
-            return
-
-        # Compute cache key for this instance's compiled code
-        self._compilation_cache_key = _compute_compilation_cache_key(
-            self, self.__class__.forward, vllm_config
-        )
-
-        # Check if we can reuse cached compiled code
-        with _cache_lock:
-            if self._compilation_cache_key in _compiled_code_cache:
-                cache_entry = _compiled_code_cache[self._compilation_cache_key]
-                logger.debug(
-                    "Found cached compilation for %s (key: %s)",
-                    self.__class__.__name__,
-                    self._compilation_cache_key[:8],
-                )
-                # Mark this instance as using cached compilation
-                self._using_cached_compilation = True
-                self._cache_entry = cache_entry
-            else:
-                # First time seeing this code, increment counter
-                # and create cache entry
-                compilation_counter.num_models_seen += 1
-                logger.debug(
-                    "First compilation for %s (key: %s)",
-                    self.__class__.__name__,
-                    self._compilation_cache_key[:8],
-                )
-                cache_entry = CompiledCodeCacheEntry()
-                _compiled_code_cache[self._compilation_cache_key] = cache_entry
-                self._using_cached_compilation = False
-                self._cache_entry = cache_entry
-
-        TorchCompileWrapperWithCustomDispatcher.__init__(
-            self, compilation_mode=vllm_config.compilation_config.mode
-        )
-=======
         self._check_shape_invariants = shape_invariants
 
         compilation_counter.num_models_seen += 1
         self.compiled = False
         TorchCompileWithNoGuardsWrapper.__init__(self)
->>>>>>> a11f4a81
 
     cls.__init__ = __init__
 
@@ -560,171 +508,6 @@
                 )
                 return self.aot_compiled_fn(self, *args, **kwargs)
 
-<<<<<<< HEAD
-        # Check if we can reuse cached compiled callable from another instance
-        if (
-            getattr(self, "_using_cached_compilation", False)
-            and self._cache_entry.compiled
-        ):
-            # Reuse cached compiled callable (with guards)
-            # Dynamo guards will check if weights match; if not, recompile
-            if self._cache_entry.aot_compiled_fn is not None:
-                logger.debug(
-                    "Reusing cached AOT compilation for %s", self.__class__.__name__
-                )
-                return self._cache_entry.aot_compiled_fn(self, *args, **kwargs)
-            elif self._cache_entry.compiled_callable is not None:
-                # Call cached compiled_callable with guards
-                # Guards will ensure correct weight binding
-                logger.debug(
-                    "Reusing cached compiled_callable (with guards) for %s",
-                    self.__class__.__name__,
-                )
-                return self._cache_entry.compiled_callable(*args, **kwargs)
-
-        # the first compilation needs to have dynamic shapes marked
-        if len(self.compiled_codes) < 1:
-            sig = inspect.signature(self.__class__.forward)
-            bound_args = sig.bind(self, *args, **kwargs)
-            bound_args.apply_defaults()
-            for k, dims in dynamic_arg_dims.items():
-                arg = bound_args.arguments.get(k)
-                if arg is not None:
-                    dims = [dims] if isinstance(dims, int) else dims
-                    if isinstance(arg, torch.Tensor):
-                        # In case dims is specified with negative indexing
-                        dims = [arg.ndim + dim if dim < 0 else dim for dim in dims]
-                        torch._dynamo.mark_dynamic(arg, dims)
-                    elif isinstance(arg, IntermediateTensors):
-                        for tensor in arg.tensors.values():
-                            # In case dims is specified with negative indexing
-                            dims = [
-                                tensor.ndim + dim if dim < 0 else dim for dim in dims
-                            ]
-                            torch._dynamo.mark_dynamic(tensor, dims)
-                    else:
-                        raise ValueError(
-                            "Unsupported dynamic dimensions"
-                            f" {dims} for argument {k} with type {type(arg)}."
-                        )
-            # here, it is the starting point of the `torch.compile` process
-            start_monitoring_torch_compile(self.vllm_config)
-            logger.debug("Start compiling function %s", self.original_code_object)
-
-        # if we don't use custom dispatcher, we can directly call the
-        # compiled function and let torch.compile handle the dispatching,
-        # with the overhead of guard evaluation and recompilation.
-        if len(self.compiled_codes) < 1 or not self.use_custom_dispatcher:
-            # Only remove from cache if this is the first instance
-            # (not using cached compilation).
-            # For cached instances, we preserve Dynamo's cache and let
-            # guards handle weight differences.
-            if not getattr(self, "_using_cached_compilation", False):
-                # For the first instance of each unique code object,
-                # we control the compilation by clearing Dynamo's cache
-                torch._dynamo.eval_frame.remove_from_cache(self.original_code_object)
-
-            # collect all relevant files traced by Dynamo,
-            # so that the compilation cache can trigger re-compilation
-            # properly when any of these files change.
-
-            # 1. the file containing the top-level forward function
-            self.vllm_config.compilation_config.traced_files.add(
-                self.original_code_object.co_filename
-            )
-
-            # 2. every time Dynamo sees a function call, it will inline
-            # the function by calling InliningInstructionTranslator.inline_call_
-            # we hijack this function to know all the functions called
-            # during Dynamo tracing, and their corresponding files
-            inline_call = InliningInstructionTranslator.inline_call_
-
-            def patched_inline_call(self_):
-                code = self_.f_code
-                self.vllm_config.compilation_config.traced_files.add(code.co_filename)
-                return inline_call(self_)
-
-            # Disable the C++ compilation of symbolic shape guards. C++-fication
-            # of symbolic shape guards can improve guard overhead. But, since
-            # vllm skip guards anyways, setting this flag to False can improve
-            # compile time.
-            dynamo_config_patches = {}
-            try:
-                _ = torch._dynamo.config.enable_cpp_symbolic_shape_guards
-                dynamo_config_patches["enable_cpp_symbolic_shape_guards"] = False
-            except AttributeError:
-                # Note: this config is not available in torch 2.6, we can skip
-                # if the config doesn't exist
-                logger.debug("enable_cpp_symbolic_shape_guards config not available")
-
-            with (
-                patch.object(
-                    InliningInstructionTranslator, "inline_call_", patched_inline_call
-                ),
-                torch._dynamo.config.patch(**dynamo_config_patches),
-                maybe_use_cudagraph_partition_wrapper(self.vllm_config),
-                _torch27_patch_tensor_subclasses(),
-            ):
-                if envs.VLLM_USE_AOT_COMPILE:
-                    self.aot_compiled_fn = self.aot_compile(*args, **kwargs)
-                    output = self.aot_compiled_fn(self, *args, **kwargs)
-                    assert aot_compilation_path is not None
-                    assert cache_dir is not None
-                    try:
-                        os.makedirs(cache_dir, exist_ok=True)
-                        self.aot_compiled_fn.save_compiled_function(
-                            aot_compilation_path
-                        )
-                        # Save AOT compiled function to cache for reuse
-                        # (only if cache is enabled and this is first compilation)
-                        if (
-                            not envs.VLLM_DISABLE_COMPILE_CACHE
-                            and not getattr(self, "_using_cached_compilation", False)
-                            and self._cache_entry is not None
-                        ):
-                            with _cache_lock:
-                                self._cache_entry.aot_compiled_fn = self.aot_compiled_fn
-                                self._cache_entry.compiled = True
-                                logger.debug(
-                                    "Saved AOT compilation to cache for %s",
-                                    self.__class__.__name__,
-                                )
-                    except Exception as e:
-                        logger.warning(
-                            "Cannot save aot compilation to path %s, error: %s",
-                            aot_compilation_path,
-                            str(e),
-                        )
-                else:
-                    output = self.compiled_callable(*args, **kwargs)
-                    # Save compiled_callable to cache for reuse
-                    # (only if cache is enabled and this is first compilation)
-                    # The compiled_callable includes Dynamo guards, so it's safe
-                    # to reuse across instances with different weights
-                    if (
-                        not envs.VLLM_DISABLE_COMPILE_CACHE
-                        and not getattr(self, "_using_cached_compilation", False)
-                        and self._cache_entry is not None
-                    ):
-                        with _cache_lock:
-                            # Save the compiled_callable (with guards)
-                            self._cache_entry.compiled_callable = self.compiled_callable
-                            self._cache_entry.compiled = True
-                            logger.debug(
-                                "Saved compiled_callable to cache for %s",
-                                self.__class__.__name__,
-                            )
-            return output
-
-        # usually, capturing the model once is enough, and then we can
-        # dispatch to the compiled code directly, without going through
-        # the Dynamo guard mechanism.
-        # NOTE: Only the first instance (that triggered compilation) reaches here.
-        # Cached instances return earlier with guard checks.
-        with self.dispatch_to_code(0):
-            model_output = self.forward(*args, **kwargs)
-            return model_output
-=======
         if self.compiled:
             assert not envs.VLLM_USE_AOT_COMPILE
             return TorchCompileWithNoGuardsWrapper.__call__(self, *args, **kwargs)
@@ -811,7 +594,6 @@
 
         self.compiled = True
         return output
->>>>>>> a11f4a81
 
     cls.__call__ = __call__
     return cls
